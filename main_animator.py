# main_animator.py
import pandas as pd
import numpy as np
from data_processor import clean_and_filter_data, prepare_data_for_bar_chart_race
from rolling_stats import calculate_rolling_window_stats
from time_aggregation import calculate_nightingale_time_data, determine_aggregation_type
from nightingale_chart import prepare_nightingale_animation_data, draw_nightingale_chart

import album_art_utils # Import the module
# from album_art_utils import get_album_art_path, get_dominant_color # Can keep these specific imports

import matplotlib
matplotlib.use('Agg') # Use Agg backend for non-interactive plotting
import matplotlib.pyplot as plt
import matplotlib.animation as animation
import matplotlib.ticker as ticker
import numpy as np
from matplotlib.offsetbox import OffsetImage, AnnotationBbox
from PIL import Image
import os
import sys
import time # Added for timing
import concurrent.futures # Added for parallel processing
import subprocess # Added for calling ffmpeg
import shutil # Added for directory operations
import matplotlib.patheffects as path_effects # For text outlining
import matplotlib.patches as patches # For the text background rectangle
<<<<<<< HEAD
import platform # For OS detection
import matplotlib.font_manager as fm # For font management
=======
import matplotlib.font_manager as fm  # Needed for precise text width measurement
from text_utils import truncate_to_fit  # Helper for dynamic truncation
>>>>>>> 4a8cdabf

# Import the config loader
from config_loader import AppConfig

# --- Configuration (will be loaded from file) ---
config = None # Global config object

# --- Default values that might be overridden by config ---
N_BARS = 10
TARGET_FPS = 30
# ANIMATION_INTERVAL will be calculated from TARGET_FPS

OUTPUT_FILENAME_BASE = "spotify_top_songs_race" # Base, resolution and .mp4 added later
VIDEO_RESOLUTION_PRESETS = {
    "1080p": {"width": 1920, "height": 1080, "dpi": 96}, # DPI might need tuning
    "4k": {"width": 3840, "height": 2160, "dpi": 165}
}
# VIDEO_RESOLUTION_WIDTH, VIDEO_RESOLUTION_HEIGHT, VIDEO_DPI will be set from preset

DEBUG_ALBUM_ART_LOGIC = True
ALBUM_ART_VISIBILITY_THRESHOLD_FACTOR = 0.0628
USE_NVENC_IF_AVAILABLE = True
PREFERRED_FONTS = ['DejaVu Sans', 'Noto Sans JP', 'Noto Sans KR', 'Noto Sans SC', 'Noto Sans TC', 'Arial Unicode MS', 'sans-serif']
MAX_FRAMES_FOR_TEST_RENDER = 0 # 0 or -1 for full render
LOG_FRAME_TIMES_CONFIG = False # Will be loaded from config
MAX_PARALLEL_WORKERS = os.cpu_count() # Default to number of CPU cores, will be loaded from config
CLEANUP_INTERMEDIATE_FRAMES = True # Will be loaded from config
PARALLEL_LOG_COMPLETION_INTERVAL_CONFIG = 50 # Default, will be loaded from config
LOG_PARALLEL_PROCESS_START_CONFIG = True # Default, will be loaded from config
ANIMATION_TRANSITION_DURATION_SECONDS = 0.3 # Default, will be loaded from config
ENABLE_OVERTAKE_ANIMATIONS_CONFIG = True # Default, will be loaded from config
SONG_TEXT_RIGHT_GAP_FRACTION = 0.1  # Fraction of x-axis width to leave as a gap after song text

# --- Global Dictionaries for Caching Art Paths and Colors within the animator ---
album_art_image_objects = {}
album_bar_colors = {}
# High-resolution album art specifically for the rolling-stats panel (original size)
album_art_image_objects_highres = {}

# --- Rolling Stats Display Configuration (loaded from file) ---
ROLLING_PANEL_AREA_LEFT_FIG = 0.03
ROLLING_PANEL_AREA_RIGHT_FIG = 0.25
ROLLING_PANEL_TITLE_Y_FROM_TOP_FIG = 0.02
ROLLING_TITLE_TO_CONTENT_GAP_FIG = 0.01
ROLLING_TITLE_FONT_SIZE = 11.0
ROLLING_SONG_ARTIST_FONT_SIZE = 9.0
ROLLING_PLAYS_FONT_SIZE = 8.0
ROLLING_ART_HEIGHT_FIG = 0.07
ROLLING_ART_ASPECT_RATIO = 1.0
ROLLING_ART_MAX_WIDTH_FIG = 0.07
ROLLING_ART_PADDING_RIGHT_FIG = 0.005
ROLLING_TEXT_PADDING_LEFT_FIG = 0.005
ROLLING_TEXT_TO_ART_HORIZONTAL_GAP_FIG = 0.005
ROLLING_TEXT_LINE_VERTICAL_SPACING_FIG = 0.02
ROLLING_SONG_ARTIST_TO_PLAYS_VERTICAL_GAP_FIG = 0.025
ROLLING_INTER_PANEL_VERTICAL_SPACING_FIG = 0.04
# New globals for additional display configurations
ROLLING_PANEL_TITLE_X_FIG = -1.0 # Default to -1.0, indicating centered
ROLLING_TEXT_TRUNCATION_ADJUST_PX = 0 # Default to 0 pixels adjustment
MAIN_TIMESTAMP_X_FIG = -1.0 # Default to -1.0, indicating auto/ax_center
MAIN_TIMESTAMP_Y_FIG = 0.04 # Default y position
# --- End Rolling Stats Display Configuration ---

# --- Nightingale Chart Configuration ---
ENABLE_NIGHTINGALE = True
NIGHTINGALE_CENTER_X_FIG = 0.15
NIGHTINGALE_CENTER_Y_FIG = 0.20
NIGHTINGALE_RADIUS_FIG = 0.08
NIGHTINGALE_CHART_WIDTH_FIG = 0.16
NIGHTINGALE_CHART_HEIGHT_FIG = 0.16
NIGHTINGALE_CHART_PADDING_FIG = 0.02
NIGHTINGALE_SHOW_PERIOD_LABELS = True
NIGHTINGALE_LABEL_RADIUS_RATIO = 1.15
NIGHTINGALE_LABEL_FONT_COLOR = 'black'
NIGHTINGALE_LABEL_FONT_WEIGHT = 'normal'
NIGHTINGALE_SHOW_HIGH_LOW_INFO = True
NIGHTINGALE_HIGH_LOW_Y_OFFSET_FIG = -0.12
NIGHTINGALE_HIGH_LOW_SPACING_FIG = 0.025
NIGHTINGALE_ENABLE_SMOOTH_TRANSITIONS = True
NIGHTINGALE_TRANSITION_DURATION_SECONDS = 0.3
NIGHTINGALE_LABEL_FONT_SIZE = 10
NIGHTINGALE_HIGH_LOW_FONT_SIZE = 9
NIGHTINGALE_MIN_LABEL_RADIUS_RATIO = 0.3
NIGHTINGALE_AGGREGATION_TYPE = 'auto'
NIGHTINGALE_SAMPLING_RATE = 'D'  # Default to daily sampling
NIGHTINGALE_TITLE_POSITION_ABOVE_CHART = 0.02  # Default title position
NIGHTINGALE_DEBUG = False
# New setting for boundary circle
NIGHTINGALE_SHOW_BOUNDARY_CIRCLE = True
# --- End Nightingale Chart Configuration ---

# --- Global for tracking worker process startup logging ---
worker_pids_reported = set()

def setup_fonts():
    """Setup fonts based on OS and configuration"""
    global config, PREFERRED_FONTS
    
    if config is None:
        print("Warning: Config not loaded in setup_fonts()")
        return
    
    # Check if OS-specific font loading is enabled
    os_specific_loading = config.get_bool('FontPreferences', 'OS_SPECIFIC_FONT_LOADING', True)
    custom_font_dir = config.get('FontPreferences', 'CUSTOM_FONT_DIR', 'fonts')
    
    if os_specific_loading and platform.system() == 'Linux':
        print("Setting up fonts for Linux...")
        
        # Get absolute path to fonts directory
        script_dir = os.path.dirname(os.path.abspath(__file__))
        fonts_dir = os.path.join(script_dir, custom_font_dir)
        
        if os.path.exists(fonts_dir):
            print(f"Looking for fonts in: {fonts_dir}")
            
            # Register each font file with matplotlib
            for font_file in os.listdir(fonts_dir):
                if font_file.endswith(('.ttf', '.otf')):
                    font_path = os.path.join(fonts_dir, font_file)
                    try:
                        fm.fontManager.addfont(font_path)
                        print(f"Registered font: {font_file}")
                    except Exception as e:
                        print(f"Warning: Could not register font {font_file}: {e}")
            
            # Clear font cache to ensure new fonts are recognized
            fm._load_fontmanager(try_read_cache=False)
            print("Font cache cleared and reloaded")
        else:
            print(f"Warning: Fonts directory not found: {fonts_dir}")
    
    # Set font preferences
    try:
        plt.rcParams['font.family'] = PREFERRED_FONTS
        print(f"Font preferences set: {PREFERRED_FONTS}")
    except Exception as e:
        print(f"Warning: Could not set preferred fonts: {e}. Using Matplotlib defaults.")

def load_configuration():
    global config, N_BARS, TARGET_FPS, OUTPUT_FILENAME_BASE, DEBUG_ALBUM_ART_LOGIC
    global ALBUM_ART_VISIBILITY_THRESHOLD_FACTOR, USE_NVENC_IF_AVAILABLE, PREFERRED_FONTS
    global MAX_FRAMES_FOR_TEST_RENDER, LOG_FRAME_TIMES_CONFIG
    global MAX_PARALLEL_WORKERS, CLEANUP_INTERMEDIATE_FRAMES, PARALLEL_LOG_COMPLETION_INTERVAL_CONFIG
    global LOG_PARALLEL_PROCESS_START_CONFIG, ANIMATION_TRANSITION_DURATION_SECONDS
    global ENABLE_OVERTAKE_ANIMATIONS_CONFIG, SONG_TEXT_RIGHT_GAP_FRACTION
    # Rolling Stats Display Globals
    global ROLLING_PANEL_AREA_LEFT_FIG, ROLLING_PANEL_AREA_RIGHT_FIG, ROLLING_PANEL_TITLE_Y_FROM_TOP_FIG
    global ROLLING_TITLE_TO_CONTENT_GAP_FIG, ROLLING_TITLE_FONT_SIZE, ROLLING_SONG_ARTIST_FONT_SIZE
    global ROLLING_PLAYS_FONT_SIZE, ROLLING_ART_HEIGHT_FIG, ROLLING_ART_ASPECT_RATIO, ROLLING_ART_MAX_WIDTH_FIG
    global ROLLING_ART_PADDING_RIGHT_FIG, ROLLING_TEXT_PADDING_LEFT_FIG, ROLLING_TEXT_TO_ART_HORIZONTAL_GAP_FIG
    global ROLLING_TEXT_LINE_VERTICAL_SPACING_FIG, ROLLING_SONG_ARTIST_TO_PLAYS_VERTICAL_GAP_FIG, ROLLING_INTER_PANEL_VERTICAL_SPACING_FIG
    # New globals for additional display control
    global ROLLING_PANEL_TITLE_X_FIG, ROLLING_TEXT_TRUNCATION_ADJUST_PX 
    global MAIN_TIMESTAMP_X_FIG, MAIN_TIMESTAMP_Y_FIG
    # Nightingale Chart Globals - Consolidating all into one block for clarity
    global ENABLE_NIGHTINGALE, NIGHTINGALE_CENTER_X_FIG, NIGHTINGALE_CENTER_Y_FIG, NIGHTINGALE_RADIUS_FIG
    global NIGHTINGALE_CHART_WIDTH_FIG, NIGHTINGALE_CHART_HEIGHT_FIG, NIGHTINGALE_CHART_PADDING_FIG
    global NIGHTINGALE_SHOW_PERIOD_LABELS, NIGHTINGALE_LABEL_RADIUS_RATIO, NIGHTINGALE_LABEL_FONT_COLOR, NIGHTINGALE_LABEL_FONT_WEIGHT
    global NIGHTINGALE_SHOW_HIGH_LOW_INFO, NIGHTINGALE_HIGH_LOW_Y_OFFSET_FIG, NIGHTINGALE_HIGH_LOW_SPACING_FIG
    global NIGHTINGALE_LABEL_FONT_SIZE, NIGHTINGALE_HIGH_LOW_FONT_SIZE, NIGHTINGALE_MIN_LABEL_RADIUS_RATIO
    global NIGHTINGALE_ENABLE_SMOOTH_TRANSITIONS, NIGHTINGALE_TRANSITION_DURATION_SECONDS
    global NIGHTINGALE_AGGREGATION_TYPE, NIGHTINGALE_SAMPLING_RATE, NIGHTINGALE_DEBUG
    global NIGHTINGALE_TITLE_FONT_SIZE, NIGHTINGALE_TITLE_FONT_WEIGHT, NIGHTINGALE_TITLE_COLOR, NIGHTINGALE_TITLE_POSITION_ABOVE_CHART
    global NIGHTINGALE_HIGH_PERIOD_COLOR, NIGHTINGALE_LOW_PERIOD_COLOR
    global NIGHTINGALE_SHOW_BOUNDARY_CIRCLE, NIGHTINGALE_OUTER_CIRCLE_COLOR, NIGHTINGALE_OUTER_CIRCLE_LINESTYLE, NIGHTINGALE_OUTER_CIRCLE_LINEWIDTH
    global NIGHTINGALE_ANIMATION_EASING_FUNCTION

    try:
        config = AppConfig() # Assumes configurations.txt is in the same directory
        print("Configuration loaded successfully.")
    except FileNotFoundError as e:
        print(f"CRITICAL ERROR: {e}. Please ensure 'configurations.txt' exists.")
        sys.exit(1)
    except Exception as e:
        print(f"CRITICAL ERROR loading configuration: {e}")
        sys.exit(1)

    # Initialize album_art_utils with the loaded config
    album_art_utils.initialize_from_config(config)

    # Override defaults with values from config
    N_BARS = config.get_int('AnimationOutput', 'N_BARS', N_BARS)
    TARGET_FPS = config.get_int('AnimationOutput', 'TARGET_FPS', TARGET_FPS)
    OUTPUT_FILENAME_BASE = config.get('AnimationOutput', 'FILENAME_BASE', OUTPUT_FILENAME_BASE)
    
    DEBUG_ALBUM_ART_LOGIC = config.get_bool('Debugging', 'DEBUG_ALBUM_ART_LOGIC_ANIMATOR', DEBUG_ALBUM_ART_LOGIC)
    ALBUM_ART_VISIBILITY_THRESHOLD_FACTOR = config.get_float('AlbumArtSpotify', 'ALBUM_ART_VISIBILITY_THRESHOLD_FACTOR', ALBUM_ART_VISIBILITY_THRESHOLD_FACTOR)
    USE_NVENC_IF_AVAILABLE = config.get_bool('AnimationOutput', 'USE_NVENC_IF_AVAILABLE', USE_NVENC_IF_AVAILABLE)
    PREFERRED_FONTS = config.get_list('FontPreferences', 'PREFERRED_FONTS', fallback=PREFERRED_FONTS)
    MAX_FRAMES_FOR_TEST_RENDER = config.get_int('AnimationOutput', 'MAX_FRAMES_FOR_TEST_RENDER', MAX_FRAMES_FOR_TEST_RENDER)
    LOG_FRAME_TIMES_CONFIG = config.get_bool('Debugging', 'LOG_FRAME_TIMES', LOG_FRAME_TIMES_CONFIG)
    ANIMATION_TRANSITION_DURATION_SECONDS = config.get_float('AnimationOutput', 'ANIMATION_TRANSITION_DURATION_SECONDS', ANIMATION_TRANSITION_DURATION_SECONDS)
    ENABLE_OVERTAKE_ANIMATIONS_CONFIG = config.get_bool('AnimationOutput', 'ENABLE_OVERTAKE_ANIMATIONS', ENABLE_OVERTAKE_ANIMATIONS_CONFIG)
    # Load from AlbumArtSpotify section where user has it in configurations.txt
    SONG_TEXT_RIGHT_GAP_FRACTION = config.get_float('AlbumArtSpotify', 'SONG_TEXT_RIGHT_GAP_FRACTION', SONG_TEXT_RIGHT_GAP_FRACTION)
    
    # New config options for parallel processing
    # MAX_PARALLEL_WORKERS = config.get_int('AnimationOutput', 'MAX_PARALLEL_WORKERS', os.cpu_count() or 1) # Ensure at least 1
    # Corrected logic for MAX_PARALLEL_WORKERS:
    # If the user sets it to 0 or it's not found, default to CPU count.
    # The fallback in get_int is for when the key is missing or value is not int.
    # We also need to handle the case where user explicitly sets 0.
    workers_from_config = config.get_int('AnimationOutput', 'MAX_PARALLEL_WORKERS', -1) # Use -1 as sentinel for not found/default
    if workers_from_config <= 0: # If 0, negative, or not found (which get_int might map to its own fallback if not -1)
        MAX_PARALLEL_WORKERS = os.cpu_count() or 1 # Default to CPU count (ensure at least 1)
    else:
        MAX_PARALLEL_WORKERS = workers_from_config
        
    CLEANUP_INTERMEDIATE_FRAMES = config.get_bool('AnimationOutput', 'CLEANUP_INTERMEDIATE_FRAMES', True)
    PARALLEL_LOG_COMPLETION_INTERVAL_CONFIG = config.get_int('Debugging', 'PARALLEL_LOG_COMPLETION_INTERVAL', 50)
    LOG_PARALLEL_PROCESS_START_CONFIG = config.get_bool('Debugging', 'LOG_PARALLEL_PROCESS_START', True)

<<<<<<< HEAD
    # Setup fonts after loading configuration
    setup_fonts()
=======
    ROLLING_PANEL_AREA_LEFT_FIG = config.get_float('RollingStatsDisplay', 'PANEL_AREA_LEFT_FIG', ROLLING_PANEL_AREA_LEFT_FIG)
    ROLLING_PANEL_AREA_RIGHT_FIG = config.get_float('RollingStatsDisplay', 'PANEL_AREA_RIGHT_FIG', ROLLING_PANEL_AREA_RIGHT_FIG)
    ROLLING_PANEL_TITLE_Y_FROM_TOP_FIG = config.get_float('RollingStatsDisplay', 'PANEL_TITLE_Y_FROM_TOP_FIG', ROLLING_PANEL_TITLE_Y_FROM_TOP_FIG)
    ROLLING_TITLE_TO_CONTENT_GAP_FIG = config.get_float('RollingStatsDisplay', 'TITLE_TO_CONTENT_GAP_FIG', ROLLING_TITLE_TO_CONTENT_GAP_FIG)
    ROLLING_TITLE_FONT_SIZE = config.get_float('RollingStatsDisplay', 'TITLE_FONT_SIZE', ROLLING_TITLE_FONT_SIZE)
    ROLLING_SONG_ARTIST_FONT_SIZE = config.get_float('RollingStatsDisplay', 'SONG_ARTIST_FONT_SIZE', ROLLING_SONG_ARTIST_FONT_SIZE)
    ROLLING_PLAYS_FONT_SIZE = config.get_float('RollingStatsDisplay', 'PLAYS_FONT_SIZE', ROLLING_PLAYS_FONT_SIZE)
    ROLLING_ART_HEIGHT_FIG = config.get_float('RollingStatsDisplay', 'ART_HEIGHT_FIG', ROLLING_ART_HEIGHT_FIG)
    ROLLING_ART_ASPECT_RATIO = config.get_float('RollingStatsDisplay', 'ART_ASPECT_RATIO', ROLLING_ART_ASPECT_RATIO)
    ROLLING_ART_MAX_WIDTH_FIG = config.get_float('RollingStatsDisplay', 'ART_MAX_WIDTH_FIG', ROLLING_ART_MAX_WIDTH_FIG)
    ROLLING_ART_PADDING_RIGHT_FIG = config.get_float('RollingStatsDisplay', 'ART_PADDING_RIGHT_FIG', ROLLING_ART_PADDING_RIGHT_FIG)
    ROLLING_TEXT_PADDING_LEFT_FIG = config.get_float('RollingStatsDisplay', 'TEXT_PADDING_LEFT_FIG', ROLLING_TEXT_PADDING_LEFT_FIG)
    ROLLING_TEXT_TO_ART_HORIZONTAL_GAP_FIG = config.get_float('RollingStatsDisplay', 'TEXT_TO_ART_HORIZONTAL_GAP_FIG', ROLLING_TEXT_TO_ART_HORIZONTAL_GAP_FIG)
    ROLLING_TEXT_LINE_VERTICAL_SPACING_FIG = config.get_float('RollingStatsDisplay', 'TEXT_LINE_VERTICAL_SPACING_FIG', ROLLING_TEXT_LINE_VERTICAL_SPACING_FIG)
    ROLLING_SONG_ARTIST_TO_PLAYS_VERTICAL_GAP_FIG = config.get_float('RollingStatsDisplay', 'SONG_ARTIST_TO_PLAYS_VERTICAL_GAP_FIG', ROLLING_SONG_ARTIST_TO_PLAYS_VERTICAL_GAP_FIG)
    ROLLING_INTER_PANEL_VERTICAL_SPACING_FIG = config.get_float('RollingStatsDisplay', 'INTER_PANEL_VERTICAL_SPACING_FIG', ROLLING_INTER_PANEL_VERTICAL_SPACING_FIG)
    # Load new display configurations
    ROLLING_PANEL_TITLE_X_FIG = config.get_float('RollingStatsDisplay', 'PANEL_TITLE_X_FIG', ROLLING_PANEL_TITLE_X_FIG)
    ROLLING_TEXT_TRUNCATION_ADJUST_PX = config.get_int('RollingStatsDisplay', 'ROLLING_TEXT_TRUNCATION_ADJUST_PX', ROLLING_TEXT_TRUNCATION_ADJUST_PX)
    
    MAIN_TIMESTAMP_X_FIG = config.get_float('TimestampDisplay', 'TIMESTAMP_X_FIG', MAIN_TIMESTAMP_X_FIG)
    MAIN_TIMESTAMP_Y_FIG = config.get_float('TimestampDisplay', 'TIMESTAMP_Y_FIG', MAIN_TIMESTAMP_Y_FIG)
    
    # Nightingale Chart Configuration Loading (Simplified)
    ENABLE_NIGHTINGALE = config.get_bool('NightingaleChart', 'ENABLE', ENABLE_NIGHTINGALE)
    
    # Chart Position & Size
    NIGHTINGALE_CENTER_X_FIG = config.get_float('NightingaleChart', 'CHART_X', NIGHTINGALE_CENTER_X_FIG)
    NIGHTINGALE_CENTER_Y_FIG = config.get_float('NightingaleChart', 'CHART_Y', NIGHTINGALE_CENTER_Y_FIG)
    NIGHTINGALE_RADIUS_FIG = config.get_float('NightingaleChart', 'CHART_RADIUS', NIGHTINGALE_RADIUS_FIG)
    
    # Month Labels
    NIGHTINGALE_SHOW_PERIOD_LABELS = config.get_bool('NightingaleChart', 'SHOW_MONTH_LABELS', NIGHTINGALE_SHOW_PERIOD_LABELS)
    NIGHTINGALE_LABEL_RADIUS_RATIO = config.get_float('NightingaleChart', 'MONTH_LABEL_DISTANCE', NIGHTINGALE_LABEL_RADIUS_RATIO)
    NIGHTINGALE_LABEL_FONT_SIZE = config.get_int('NightingaleChart', 'MONTH_LABEL_FONT_SIZE', NIGHTINGALE_LABEL_FONT_SIZE)
    NIGHTINGALE_LABEL_FONT_COLOR = config.get('NightingaleChart', 'MONTH_LABEL_COLOR', NIGHTINGALE_LABEL_FONT_COLOR)
    NIGHTINGALE_LABEL_FONT_WEIGHT = config.get('NightingaleChart', 'MONTH_LABEL_FONT_WEIGHT', NIGHTINGALE_LABEL_FONT_WEIGHT)
    
    # Title
    NIGHTINGALE_TITLE_FONT_SIZE = config.get_int('NightingaleChart', 'TITLE_FONT_SIZE', 12)
    NIGHTINGALE_TITLE_FONT_WEIGHT = config.get('NightingaleChart', 'TITLE_FONT_WEIGHT', 'bold')
    NIGHTINGALE_TITLE_COLOR = config.get('NightingaleChart', 'TITLE_COLOR', 'black')
    NIGHTINGALE_TITLE_POSITION_ABOVE_CHART = config.get_float('NightingaleChart', 'TITLE_POSITION_ABOVE_CHART', 0.02)
    
    # High/Low Tracker
    NIGHTINGALE_SHOW_HIGH_LOW_INFO = config.get_bool('NightingaleChart', 'SHOW_HIGH_LOW', NIGHTINGALE_SHOW_HIGH_LOW_INFO)
    NIGHTINGALE_HIGH_LOW_FONT_SIZE = config.get_int('NightingaleChart', 'HIGH_LOW_FONT_SIZE', NIGHTINGALE_HIGH_LOW_FONT_SIZE)
    NIGHTINGALE_HIGH_LOW_Y_OFFSET_FIG = config.get_float('NightingaleChart', 'HIGH_LOW_POSITION_BELOW_CHART', NIGHTINGALE_HIGH_LOW_Y_OFFSET_FIG)
    NIGHTINGALE_HIGH_LOW_SPACING_FIG = config.get_float('NightingaleChart', 'HIGH_LOW_SPACING', NIGHTINGALE_HIGH_LOW_SPACING_FIG)
    NIGHTINGALE_HIGH_PERIOD_COLOR = config.get('NightingaleChart', 'HIGH_PERIOD_COLOR', 'darkgreen')
    NIGHTINGALE_LOW_PERIOD_COLOR = config.get('NightingaleChart', 'LOW_PERIOD_COLOR', 'darkred')
    
    # Advanced Options
    NIGHTINGALE_SHOW_BOUNDARY_CIRCLE = config.get_bool('NightingaleChart', 'SHOW_BOUNDARY_CIRCLE', NIGHTINGALE_SHOW_BOUNDARY_CIRCLE)
    NIGHTINGALE_OUTER_CIRCLE_COLOR = config.get('NightingaleChart', 'BOUNDARY_CIRCLE_COLOR', 'gray')
    NIGHTINGALE_OUTER_CIRCLE_LINESTYLE = config.get('NightingaleChart', 'BOUNDARY_CIRCLE_STYLE', '--')
    NIGHTINGALE_OUTER_CIRCLE_LINEWIDTH = config.get_float('NightingaleChart', 'BOUNDARY_CIRCLE_WIDTH', 1.0)
    NIGHTINGALE_AGGREGATION_TYPE = config.get('NightingaleChart', 'TIME_AGGREGATION', NIGHTINGALE_AGGREGATION_TYPE).lower()
    NIGHTINGALE_ENABLE_SMOOTH_TRANSITIONS = config.get_bool('NightingaleChart', 'SMOOTH_TRANSITIONS', NIGHTINGALE_ENABLE_SMOOTH_TRANSITIONS)
    NIGHTINGALE_TRANSITION_DURATION_SECONDS = config.get_float('NightingaleChart', 'TRANSITION_DURATION', NIGHTINGALE_TRANSITION_DURATION_SECONDS)
    NIGHTINGALE_ANIMATION_EASING_FUNCTION = config.get('NightingaleChart', 'ANIMATION_STYLE', 'cubic')
    NIGHTINGALE_SAMPLING_RATE = config.get('NightingaleChart', 'SAMPLING_RATE', 'D')
    NIGHTINGALE_DEBUG = config.get_bool('NightingaleChart', 'DEBUG_MODE', NIGHTINGALE_DEBUG)
    
    # Removed redundant settings: CHART_WIDTH_FIG, CHART_HEIGHT_FIG, CHART_PADDING_FIG, MIN_LABEL_RADIUS_RATIO

    # Debug output for nightingale configuration
    print(f"=== NIGHTINGALE CONFIG DEBUG ===")
    print(f"CHART_Y loaded: {NIGHTINGALE_CENTER_Y_FIG}")
    print(f"CHART_X loaded: {NIGHTINGALE_CENTER_X_FIG}")
    print(f"CHART_RADIUS loaded: {NIGHTINGALE_RADIUS_FIG}")
    print(f"DEBUG_MODE: {NIGHTINGALE_DEBUG}")
    print(f"=================================")

    try:
        plt.rcParams['font.family'] = PREFERRED_FONTS
    except Exception as e:
        print(f"Warning: Could not set preferred fonts from config: {e}. Using Matplotlib defaults.")
>>>>>>> 4a8cdabf

def run_data_pipeline(): # Removed csv_file_path argument
    print("--- Starting Data Processing Pipeline ---")
    # The global `config` object should already be loaded by load_configuration() in main()
    
    if config is None:
        print("CRITICAL: Configuration not loaded in run_data_pipeline. Exiting.")
        sys.exit(1) # Or handle error appropriately

    print(f"\nStep 1: Cleaning and filtering data based on configuration (Source: {config.get('DataSource', 'SOURCE')})...")
    # clean_and_filter_data now takes the config object
    cleaned_df = clean_and_filter_data(config) 
    
    if cleaned_df is None or cleaned_df.empty: 
        print("Data cleaning and filtering resulted in no data. Exiting.")
        return None, {} # Return empty song_album_map as well
    # ... rest of run_data_pipeline remains the same ...
    print(f"Data cleaning successful. {len(cleaned_df)} relevant rows found.")
    
    print("\nStep 2: Preparing data for bar chart race (high-resolution timestamps)...")
    race_df, song_details_map = prepare_data_for_bar_chart_race(cleaned_df)
    if race_df is None or race_df.empty: 
        print("Data preparation for race resulted in no data. Exiting.")
        return None, song_details_map
        
    print("Data preparation successful.")
    print(f"Race DataFrame shape: {race_df.shape} (Play Events, Unique Songs)")
    print(f"Number of entries in song_details_map: {len(song_details_map)}")
    print("--- Data Processing Pipeline Complete ---")
    return race_df, song_details_map


def pre_fetch_album_art_and_colors(song_details_map, song_ids_to_fetch_art_for, target_img_height_pixels_for_resize, fig_dpi):
    # This function now uses album_art_utils directly, which is config-aware
    print(f"\n--- Pre-fetching album art and dominant colors for songs that appear on chart (Target Img Resize Height: {target_img_height_pixels_for_resize}px) ---")
    
    # This set will now track CANONICAL album names for which PIL/color is loaded in main_animator
    # to avoid redundant PIL loading and dominant color calculation for the same canonical album.
    canonical_albums_loaded_in_animator_cache = set()
    song_id_to_animator_key_map = {} # New map to return
    
    processed_count = 0

    for song_id in song_ids_to_fetch_art_for: # Iterate over songs that will appear on chart
        try:
            artist_name, track_name = song_id.split(" - ", 1)
        except ValueError:
            # This warning was already in your code, good to keep.
            print(f"WARNING: Could not parse artist/track from song_id: '{song_id}'. Skipping pre-fetch for this song.")
            continue

        song_specific_details = song_details_map.get(song_id)
        if not song_specific_details:
            if DEBUG_ALBUM_ART_LOGIC:
                print(f"[PRE-FETCH DEBUG] No details in song_details_map for '{song_id}'. Skipping art/color processing.")
            continue
        
        album_name_hint_from_data = song_specific_details.get('name', "Unknown Album")
        album_mbid_from_data = song_specific_details.get('mbid')
        track_uri_from_data = song_specific_details.get('track_uri')

        if DEBUG_ALBUM_ART_LOGIC:
            print(f"[PRE-FETCH DEBUG] Processing song '{song_id}' (it appears on chart). Album hint: '{album_name_hint_from_data}'.")

        # --- Call album_art_utils to get path and Spotify info ---
        try:
            print(f"Processing art/color for: Artist='{artist_name}', Track='{track_name}', Album (Hint)='{album_name_hint_from_data}', MBID='{album_mbid_from_data}', URI='{track_uri_from_data}'")
        except UnicodeEncodeError: # Handle potential encoding issues in print
            safe_artist = artist_name.encode(sys.stdout.encoding, errors='replace').decode(sys.stdout.encoding)
            safe_track = track_name.encode(sys.stdout.encoding, errors='replace').decode(sys.stdout.encoding)
            safe_album_hint = album_name_hint_from_data.encode(sys.stdout.encoding, errors='replace').decode(sys.stdout.encoding)
            safe_mbid = str(album_mbid_from_data).encode(sys.stdout.encoding, errors='replace').decode(sys.stdout.encoding)
            safe_uri = str(track_uri_from_data).encode(sys.stdout.encoding, errors='replace').decode(sys.stdout.encoding)
            print(f"Processing art/color for: Artist='{safe_artist}', Track='{safe_track}', Album (Hint)='{safe_album_hint}', MBID='{safe_mbid}', URI='{safe_uri}'")

        identifier_info = {
            "album_name_hint": album_name_hint_from_data,
            "album_mbid": album_mbid_from_data,
            "track_uri": track_uri_from_data,
            "source_data_type": config.get('DataSource', 'SOURCE').lower()
        }
        art_path, spotify_info = album_art_utils.get_album_art_path_and_spotify_info(artist_name, track_name, identifier_info)
        
        # --- Determine the canonical_album_name_for_animator_cache --- 
        canonical_album_name_for_animator_cache = album_name_hint_from_data # Fallback to original hint
        if spotify_info and spotify_info.get("canonical_album_name"):
            canonical_album_name_for_animator_cache = spotify_info["canonical_album_name"]
            if DEBUG_ALBUM_ART_LOGIC and canonical_album_name_for_animator_cache != album_name_hint_from_data:
                print(f"[PRE-FETCH DEBUG] Canonical album for '{song_id}' is '{canonical_album_name_for_animator_cache}' (hint was '{album_name_hint_from_data}', source: {spotify_info.get('source')}).")
        elif DEBUG_ALBUM_ART_LOGIC:
             print(f"[PRE-FETCH DEBUG] Could not find canonical album name from spotify_info for '{song_id}'. Using hint '{album_name_hint_from_data}' for animator cache key.")

        song_id_to_animator_key_map[song_id] = canonical_album_name_for_animator_cache # Store mapping

        # --- Load PIL image and dominant color into animator's memory if not already done for this CANONICAL album ---
        if art_path: # If an art path was successfully found/downloaded
            if canonical_album_name_for_animator_cache not in canonical_albums_loaded_in_animator_cache:
                try:
                    # Load image once and keep an RGB copy in memory at original size.
                    with Image.open(art_path) as _img_tmp:
                        _img_tmp = _img_tmp.convert('RGB')
                        full_res_img = _img_tmp.copy()  # Keep for rolling panel

                        # --- Resize image here for BAR-CHART usage ---
                        img_orig_width, img_orig_height = _img_tmp.size
                    new_height_pixels = int(target_img_height_pixels_for_resize)
                    new_width_pixels = 1
                    if img_orig_height > 0 and new_height_pixels > 0:
                        new_width_pixels = int(new_height_pixels * (img_orig_width / img_orig_height))
                    if new_width_pixels <= 0: new_width_pixels = int(new_height_pixels * 0.75) # Fallback if aspect ratio is extreme
                    if new_width_pixels <= 0: new_width_pixels = 1 # Final fallback

                    resized_img = _img_tmp.resize((new_width_pixels, new_height_pixels), Image.Resampling.LANCZOS)

                    # Ensure the resized image is in RGB mode for Matplotlib compatibility
                    if resized_img.mode != 'RGB':
                        resized_img = resized_img.convert('RGB')

                    album_art_image_objects[canonical_album_name_for_animator_cache] = resized_img

                    # Store the full-resolution copy for rolling-stats panel usage
                    album_art_image_objects_highres[canonical_album_name_for_animator_cache] = full_res_img
                    
                    # Get dominant color (this also uses its own cache in album_art_utils)
                    dc = album_art_utils.get_dominant_color(art_path) 
                    album_bar_colors[canonical_album_name_for_animator_cache] = (dc[0]/255.0, dc[1]/255.0, dc[2]/255.0)
                    
                    canonical_albums_loaded_in_animator_cache.add(canonical_album_name_for_animator_cache)
                    if DEBUG_ALBUM_ART_LOGIC:
                        print(f"[PRE-FETCH DEBUG] Loaded PIL & color into animator cache for CANONICAL album: '{canonical_album_name_for_animator_cache}'.")
                except FileNotFoundError:
                    print(f"Error [PRE-FETCH]: Image file not found at path: {art_path} for canonical album '{canonical_album_name_for_animator_cache}'. Using defaults.")
                    album_art_image_objects[canonical_album_name_for_animator_cache] = None
                    album_bar_colors[canonical_album_name_for_animator_cache] = (0.5, 0.5, 0.5)
                    canonical_albums_loaded_in_animator_cache.add(canonical_album_name_for_animator_cache) # Mark as processed
                    # Also mark hi-res cache with None so we do not attempt to re-load every frame
                    album_art_image_objects_highres[canonical_album_name_for_animator_cache] = None
                except Exception as e:
                    print(f"Error [PRE-FETCH] loading image {art_path} or getting color for canonical album '{canonical_album_name_for_animator_cache}': {e}. Using defaults.")
                    album_art_image_objects[canonical_album_name_for_animator_cache] = None
                    album_bar_colors[canonical_album_name_for_animator_cache] = (0.5, 0.5, 0.5)
                    canonical_albums_loaded_in_animator_cache.add(canonical_album_name_for_animator_cache) # Mark as processed
                    album_art_image_objects_highres[canonical_album_name_for_animator_cache] = None
        else: # No art_path was found by album_art_utils
            if DEBUG_ALBUM_ART_LOGIC:
                print(f"[PRE-FETCH DEBUG] No art path returned by album_art_utils for '{song_id}' (Hint: '{album_name_hint_from_data}').")
            # Still need to populate animator cache with defaults for this canonical album if it's the first time seeing it
            if canonical_album_name_for_animator_cache not in canonical_albums_loaded_in_animator_cache:
                album_art_image_objects[canonical_album_name_for_animator_cache] = None
                album_bar_colors[canonical_album_name_for_animator_cache] = (0.5, 0.5, 0.5) # Default color
                canonical_albums_loaded_in_animator_cache.add(canonical_album_name_for_animator_cache)
                if DEBUG_ALBUM_ART_LOGIC:
                    print(f"[PRE-FETCH DEBUG] Using default art/color in animator cache for CANONICAL album: '{canonical_album_name_for_animator_cache}'.")

        processed_count += 1
        
    print(f"--- Pre-fetching complete ---")
    print(f"Attempted to process art/color for {processed_count} song-album groups that met threshold.")
    print(f"Skipped count based on meeting visibility threshold is no longer applicable here.")
    print(f"In-memory PIL images (animator cache): {len(album_art_image_objects)}, In-memory bar colors (animator cache): {len(album_bar_colors)}")
    return song_id_to_animator_key_map # Return the new map


def generate_render_tasks(race_df_for_animation, n_bars_config, target_fps_config, transition_duration_seconds_config, rolling_stats_data, nightingale_data=None):
    """
    Generates a list of render tasks, including intermediate frames for smooth animations.
    Each task details what to draw for a single output image frame.
    """
    render_tasks = []
    overall_frame_index_counter = 0

    # Store the state of the previous keyframe (play counts and y_positions)
    # y_positions will be 0 (top) to n_bars_config - 1 (bottom)
    previous_keyframe_render_data = {} # song_id: {"plays": count, "y_pos": position_float}

    # Calculate how many intermediate "tween" frames per transition
    num_tween_frames = 0
    if ENABLE_OVERTAKE_ANIMATIONS_CONFIG: # Check the global config flag first
        if transition_duration_seconds_config > 0 and target_fps_config > 0:
            num_tween_frames = int(transition_duration_seconds_config * target_fps_config)
    # If ENABLE_OVERTAKE_ANIMATIONS_CONFIG is False, num_tween_frames remains 0

    print(f"Generating render tasks. Overtake animations enabled: {ENABLE_OVERTAKE_ANIMATIONS_CONFIG}. Tween frames per transition: {num_tween_frames}")

    for keyframe_idx, (timestamp, current_keyframe_series) in enumerate(race_df_for_animation.iterrows()):
        # --- Determine current keyframe's top N songs and their target y_positions ---
        current_top_n_songs = current_keyframe_series[current_keyframe_series > 0].nlargest(n_bars_config)
        
        # Target state for songs in this keyframe
        current_keyframe_target_render_data = {} # song_id: {"plays": count, "y_pos": position_float, "rank": rank}
        
        # Sort by play count descending to determine rank and initial target y_pos
        # We need to handle ties in play counts correctly for stable ranking if possible,
        # but for y_pos, the actual sorted order is what matters.
        sorted_current_songs = current_top_n_songs.sort_values(ascending=False)
        
        for rank, (song_id, plays) in enumerate(sorted_current_songs.items()):
            current_keyframe_target_render_data[song_id] = {
                "plays": float(plays),
                "y_pos": float(rank), # Target y_pos is its rank (0 for top, n_bars_config-1 for bottom)
                "rank": rank 
            }

        if keyframe_idx == 0:
            # For the very first keyframe, no animation. Just display the state.
            bar_render_data_list_for_frame = []
            for song_id, data in current_keyframe_target_render_data.items():
                if data["rank"] < n_bars_config: # Ensure it's within the N bars to draw
                    bar_render_data_list_for_frame.append({
                        "song_id": song_id,
                        "interpolated_play_count": data["plays"],
                        "interpolated_y_position": data["y_pos"],
                        "current_rank": data["rank"] # The rank in *this* keyframe
                    })
            
            render_tasks.append({
                "overall_frame_index": overall_frame_index_counter,
                "display_timestamp": timestamp,
                "bar_render_data_list": bar_render_data_list_for_frame,
                "is_keyframe_end_frame": True,
                "rolling_window_info": rolling_stats_data.get(timestamp, {'top_7_day': None, 'top_30_day': None}),
                "nightingale_info": nightingale_data.get(timestamp, {}) if nightingale_data else {}
            })
            overall_frame_index_counter += 1
        else:
            # This is a subsequent keyframe, so we need to interpolate from previous_keyframe_render_data
            
            # --- Identify all unique songs involved in the transition ---
            # These are songs present in the top N of the previous OR current keyframe
            all_involved_song_ids = set(previous_keyframe_render_data.keys()) | set(current_keyframe_target_render_data.keys())

            # --- Generate Tween Frames ---
            for tween_idx in range(num_tween_frames):
                progress = (tween_idx + 1) / num_tween_frames # Progress from 0 (exclusive) to 1 (inclusive)
                
                # Apply an easing function to progress for smoother animation (optional, but nice)
                # Example: ease-in-out sine
                # progress = 0.5 * (1 - np.cos(progress * np.pi))

                bar_render_data_list_for_tween_frame = []

                for song_id in all_involved_song_ids:
                    prev_data = previous_keyframe_render_data.get(song_id)
                    curr_data = current_keyframe_target_render_data.get(song_id)

                    # --- Determine start and end values for interpolation ---
                    # Start plays and y_pos:
                    # If song was in previous top N, use its data.
                    # If song is NEW (not in prev top N), it "animates in".
                    # For animating in, start plays at 0 (or a very small value).
                    # Start y_pos could be just below the chart (e.g., n_bars_config) or from a previous rank if it was > N_BARS
                    start_plays = prev_data["plays"] if prev_data else 0.0
                    # If new, animate from bottom; if was present, use its old y_pos
                    start_y_pos = prev_data["y_pos"] if prev_data else float(n_bars_config) 

                    # End plays and y_pos:
                    # If song is in current top N, use its data.
                    # If song is DROPPING OUT (not in current top N), it "animates out".
                    # For animating out, end plays at 0 (or a very small value).
                    # End y_pos could be just below the chart (e.g., n_bars_config).
                    end_plays = curr_data["plays"] if curr_data else 0.0
                     # If dropping out, animate to bottom; if present, use its new y_pos
                    end_y_pos = curr_data["y_pos"] if curr_data else float(n_bars_config)
                    
                    # Current rank for art/color lookup should be its rank in the TARGET keyframe if it exists there,
                    # otherwise, its rank in the PREVIOUS keyframe if it's animating out.
                    # This helps keep art stable for items moving towards their final position.
                    # If it's a new item animating in, it doesn't have a previous rank to use for art.
                    # If it's an old item animating out, it doesn't have a current rank for art.
                    # We need a consistent "current_rank_for_art_lookup_during_tween"
                    # Let's use the target rank if available, else previous rank.
                    # If a song is only in one of the frames, its rank is effectively its position there.
                    
                    target_rank_in_current_keyframe = curr_data["rank"] if curr_data else n_bars_config 
                    # rank_for_art_lookup = curr_data.get("rank") if curr_data else (prev_data.get("rank") if prev_data else n_bars_config)


                    # Interpolate
                    interpolated_plays = start_plays + (end_plays - start_plays) * progress
                    interpolated_y = start_y_pos + (end_y_pos - start_y_pos) * progress
                    
                    # Only add to render list if it's potentially visible (e.g., y_pos is somewhat on screen)
                    # and plays are > 0 (or a tiny epsilon if you want to see bars shrink completely)
                    # A song is "active" if it was in prev or is in current.
                    # We want to draw it if its interpolated_y is roughly within chart bounds.
                    if interpolated_y < n_bars_config + 1 and interpolated_y > -2: # Allow slight over/undershoot for effect
                        bar_render_data_list_for_tween_frame.append({
                            "song_id": song_id,
                            "interpolated_play_count": interpolated_plays,
                            "interpolated_y_position": interpolated_y,
                            "current_rank": target_rank_in_current_keyframe # Use target rank for consistency
                        })
                
                # Sort bars for this tween frame by their current interpolated_y_position before adding to task
                # This ensures that if bars cross, they are drawn in the correct z-order if matplotlib respects drawing order (it usually does)
                bar_render_data_list_for_tween_frame.sort(key=lambda x: x["interpolated_y_position"])

                render_tasks.append({
                    "overall_frame_index": overall_frame_index_counter,
                    "display_timestamp": timestamp, # Display timestamp of the TARGET keyframe
                    "bar_render_data_list": bar_render_data_list_for_tween_frame,
                    "is_keyframe_end_frame": False,
                    "rolling_window_info": rolling_stats_data.get(timestamp, {'top_7_day': None, 'top_30_day': None}),
                "nightingale_info": nightingale_data.get(timestamp, {}) if nightingale_data else {}
                })
                overall_frame_index_counter += 1

            # --- Add the final keyframe state (end of transition) ---
            bar_render_data_list_for_keyframe_end = []
            for song_id, data in current_keyframe_target_render_data.items():
                 if data["rank"] < n_bars_config:
                    bar_render_data_list_for_keyframe_end.append({
                        "song_id": song_id,
                        "interpolated_play_count": data["plays"],
                        "interpolated_y_position": data["y_pos"],
                        "current_rank": data["rank"]
                    })
            # Sort final keyframe bars by their y_position (rank)
            bar_render_data_list_for_keyframe_end.sort(key=lambda x: x["interpolated_y_position"])

            render_tasks.append({
                "overall_frame_index": overall_frame_index_counter,
                "display_timestamp": timestamp,
                "bar_render_data_list": bar_render_data_list_for_keyframe_end,
                "is_keyframe_end_frame": True,
                "rolling_window_info": rolling_stats_data.get(timestamp, {'top_7_day': None, 'top_30_day': None}),
                "nightingale_info": nightingale_data.get(timestamp, {}) if nightingale_data else {}
            })
            overall_frame_index_counter += 1

        # Update previous_keyframe_render_data for the next iteration
        # It should store the state of *all* songs that were in the top N of the current_keyframe_series,
        # not just what was drawn if N_BARS was smaller.
        # For songs that dropped out, they won't be in current_keyframe_target_render_data.
        # For songs that are new, they will be.
        previous_keyframe_render_data.clear()
        for song_id, data in current_keyframe_target_render_data.items():
             previous_keyframe_render_data[song_id] = {"plays": data["plays"], "y_pos": data["y_pos"], "rank": data["rank"]}
        
    print(f"Generated {len(render_tasks)} total render tasks (frames).")
    return render_tasks

def draw_and_save_single_frame(args):
    # Unpack arguments
    # The first argument is now the 'render_task' dictionary
    global worker_pids_reported
    (render_task, num_total_output_frames,
    song_id_to_canonical_album_map, # Maps song_id -> canonical_album_name_str (for art/color cache keys)
    song_details_map_main,          # The main song_details_map with display_artist, display_track, etc.
    album_art_image_objects_local, album_art_image_objects_highres_local, album_bar_colors_local,
    n_bars_local, chart_xaxis_limit_overall_scale, 
    output_image_path, dpi, fig_width_pixels, fig_height_pixels,
    log_frame_times_config_local, preferred_fonts_local,
    log_parallel_process_start_local,
    # Rolling stats display configs
    rs_panel_area_left_fig, rs_panel_area_right_fig, rs_panel_title_y_from_top_fig,
    rs_title_to_content_gap_fig, rs_title_font_size, rs_song_artist_font_size,
    rs_plays_font_size, rs_art_height_fig, rs_art_aspect_ratio, rs_art_max_width_fig,
    rs_art_padding_right_fig, rs_text_padding_left_fig, rs_text_to_art_horizontal_gap_fig,
    rs_text_line_vertical_spacing_fig, rs_song_artist_to_plays_gap_fig, rs_inter_panel_vertical_spacing_fig,
    # New args for panel title x and truncation adjustment
    rs_panel_title_x_fig_config, rs_text_truncation_adjust_px_config,
    # New args for main timestamp position
    main_timestamp_x_fig_config, main_timestamp_y_fig_config
    ) = args

    # Extract data from render_task
    overall_frame_idx = render_task['overall_frame_index']
    display_timestamp = render_task['display_timestamp']
    bar_render_data_list = render_task['bar_render_data_list']
    rolling_window_info_for_frame = render_task.get('rolling_window_info', {'top_7_day': None, 'top_30_day': None})
    nightingale_info_for_frame = render_task.get('nightingale_info', {})

    # Each process needs to set its font family if it's not inherited
    try:
        plt.rcParams['font.family'] = preferred_fonts_local
    except Exception as e_font:
        print(f"[Worker PID: {os.getpid()}] Warning: Could not set preferred fonts: {e_font}")

    frame_start_time = time.monotonic()
    
    figsize_w = fig_width_pixels / dpi
    figsize_h = fig_height_pixels / dpi
    fig, ax = plt.subplots(figsize=(figsize_w, figsize_h), dpi=dpi)

    try: # Ensure fig is closed even on error
        # --- Define margins for the main chart area (ax) BEFORE drawing ---
        # These values will be used for both text truncation calculation and final layout.
        left_margin_ax = 0.28  # Space on the left for the rolling stats panel
        right_margin_ax = 0.985 # Small gap on the right
        bottom_margin_ax = 0.08 # Space at the bottom for the main timestamp
        top_margin_ax = 0.98    # Space at the top for x-axis labels/title

        # --- Worker Process Startup Message ---
        if log_parallel_process_start_local:
            worker_pid = os.getpid()
            if worker_pid not in worker_pids_reported:
                print(f"--- Worker process with PID {worker_pid} has started and is processing frames. ---")
                worker_pids_reported.add(worker_pid)

        # --- Main Chart Area (ax) ---
        date_str = display_timestamp.strftime('%d %B %Y %H:%M:%S')
        # ax.text(0.98, 0.05, date_str, transform=ax.transAxes, # Removed from here
        #         ha='right', va='bottom', fontsize=20 * (dpi/100.0), color='dimgray', weight='bold')

        ax.set_xlabel("Total Plays", fontsize=18 * (dpi/100.0), labelpad=15 * (dpi/100.0))
        
        # --- Dynamic X-axis Limit Calculation (based on current frame's max plays) ---
        current_frame_max_play_count = 0
        if bar_render_data_list:
            # Get max play count from the songs *actually being rendered* in this frame
            # This is important because bar_render_data_list might contain songs animating out with small values
            # or songs animating in. We want the x-axis to adapt to the visible maximum.
            visible_play_counts = [item['interpolated_play_count'] for item in bar_render_data_list if item['interpolated_play_count'] > 0.1] # Consider only somewhat visible bars
            if visible_play_counts:
                current_frame_max_play_count = max(visible_play_counts)
        
        # If all current plays are 0 (or very small), default to a small limit
        dynamic_x_axis_limit = max(10, current_frame_max_play_count) * 1.10 # 10% padding, min limit 10
        ax.set_xlim(0, dynamic_x_axis_limit)
        
        ax.xaxis.set_major_formatter(ticker.StrMethodFormatter('{x:,.0f}'))
        ax.xaxis.set_ticks_position('top')
        ax.xaxis.set_label_position('top')
        tick_label_fontsize = 11 * (dpi/100.0)
        ax.tick_params(axis='x', labelsize=tick_label_fontsize)

        # --- Y-Axis setup ---
        ax.set_ylim(n_bars_local - 0.5, -0.5) # Inverted: 0 is top, n_bars_local-1 is bottom
        ax.set_yticks(np.arange(n_bars_local)) 
        ax.set_yticklabels([]) 
        ax.tick_params(axis='y', length=0)

        max_char_len_song_name = int(50 * (150.0/dpi)) 
        value_label_fontsize = 12 * (dpi/100.0)
        song_name_fontsize = tick_label_fontsize
        
        image_padding_data_units = dynamic_x_axis_limit * 0.005 
        value_label_padding_data_units = dynamic_x_axis_limit * 0.008
        song_name_padding_from_left_spine_data_units = dynamic_x_axis_limit * 0.005


        for bar_item_data in bar_render_data_list:
            song_id = bar_item_data['song_id']
            interpolated_plays = bar_item_data['interpolated_play_count']
            interpolated_y_pos = bar_item_data['interpolated_y_position']

            if interpolated_plays < 0.01: 
                continue

            song_master_details = song_details_map_main.get(song_id, {})
            display_artist_name = song_master_details.get('display_artist')
            display_track_name = song_master_details.get('display_track')
            
            if display_artist_name is None: display_artist_name = song_id.split(' - ')[0] if ' - ' in song_id else song_id
            if display_track_name is None: display_track_name = song_id.split(' - ')[1] if ' - ' in song_id else ''

            # full_display_name = f"{display_artist_name} - {display_track_name}" # Old order
            full_display_name = f"{display_track_name} - {display_artist_name}" # New order: Song - Artist
            if not display_track_name and display_artist_name: full_display_name = display_artist_name
            elif not display_artist_name and display_track_name: full_display_name = display_track_name
            elif not display_track_name and not display_artist_name: full_display_name = song_id # Fallback to song_id

            art_color_cache_key = song_id_to_canonical_album_map.get(song_id, "Unknown Album")
            bar_color = album_bar_colors_local.get(art_color_cache_key, (0.5,0.5,0.5))
            pil_image = album_art_image_objects_local.get(art_color_cache_key)

            actual_bar = ax.barh(interpolated_y_pos, interpolated_plays, color=bar_color, height=0.8, zorder=2, align='center')
            
            # Define text properties first, to use them in subsequent calculations
            text_bbox_props = dict(boxstyle="round,pad=0.2,rounding_size=0.1", facecolor="#333333", alpha=0.5, edgecolor="none")

            # --- Dynamically compute available width for the song label and truncate if needed ---
            start_x_data = song_name_padding_from_left_spine_data_units

            # Determine the data-coordinate x where text must stop
            right_gap_units = dynamic_x_axis_limit * SONG_TEXT_RIGHT_GAP_FRACTION
            if pil_image:
                resized_img_w_pix, _ = pil_image.size
                image_width_units = (resized_img_w_pix / fig_width_pixels) * dynamic_x_axis_limit if fig_width_pixels > 0 else 0
                # Account for the horizontal nudge factor that shifts art left
                art_nudge_units = dynamic_x_axis_limit * 0.0175  # matches art_horizontal_nudge_factor below
                art_left_edge = interpolated_plays - image_width_units - art_nudge_units
                end_x_data = art_left_edge - right_gap_units
            else:
                end_x_data = interpolated_plays - value_label_padding_data_units - right_gap_units

            # --- CORRECTED: Convert available data range to pixels using actual axis width ---
            available_px = 0
            if end_x_data > start_x_data:
                # Calculate the pixel width of the main chart axes
                ax_width_in_fig_coords = right_margin_ax - left_margin_ax
                ax_width_pixels = ax_width_in_fig_coords * fig_width_pixels
                
                # Convert the available width from data coordinates to pixels
                available_px = (end_x_data - start_x_data) / dynamic_x_axis_limit * ax_width_pixels

                # --- CORRECTED: Account for the padding of the text's bounding box ---
                # The 'pad' in boxstyle is a multiplier for the font size.
                bbox_pad_multiplier = 0.2 # As defined in text_bbox_props
                # Total horizontal padding (left + right) in points. song_name_fontsize is in points.
                bbox_horizontal_padding_points = 2 * bbox_pad_multiplier * song_name_fontsize
                # Convert padding from points to pixels. 1 point = 1/72 inch.
                bbox_horizontal_padding_pixels = bbox_horizontal_padding_points * (dpi / 72.0)
                
                available_px -= bbox_horizontal_padding_pixels

            font_props = fm.FontProperties(size=song_name_fontsize)
            renderer = fig.canvas.get_renderer()
            text_to_display_for_song = truncate_to_fit(full_display_name, font_props, renderer, max(0, available_px))

            song_text_obj = ax.text(
                song_name_padding_from_left_spine_data_units,
                interpolated_y_pos,
                text_to_display_for_song,
                va="center",
                ha="left",
                fontsize=song_name_fontsize,
                color="white",
                zorder=5,
                bbox=text_bbox_props,
            )

            current_x_anchor_for_art = interpolated_plays 
            if pil_image:
                try:
                    resized_img_width_pixels, resized_img_height_pixels = pil_image.size 
                    x_axis_range_data_units = dynamic_x_axis_limit 
                    image_width_data_units = 0
                    if fig_width_pixels > 0 and x_axis_range_data_units > 0: 
                         image_width_data_units = (resized_img_width_pixels / fig_width_pixels) * x_axis_range_data_units
                    
                    # To manually nudge the art: >0 shifts art left, <0 shifts art right from the bar's end.
                    art_horizontal_nudge_factor = 0.0175 # YOU CAN TWEAK THIS. Example: 0.001 to shift slightly left.
                    img_center_x_pos = interpolated_plays - (image_width_data_units / 2.0) - (dynamic_x_axis_limit * art_horizontal_nudge_factor)
                    
                    min_x_for_image_start = dynamic_x_axis_limit * 0.02
                    if img_center_x_pos - (image_width_data_units / 2.0) > min_x_for_image_start:
                        imagebox = OffsetImage(pil_image, zoom=1.0, resample=False)
                        ab = AnnotationBbox(imagebox, (img_center_x_pos, interpolated_y_pos), 
                                            xybox=(0,0), xycoords='data', boxcoords="offset points",
                                            pad=0, frameon=False, zorder=3)
                        ax.add_artist(ab)
                except Exception as e_img:
                    print(f"Error (PID {os.getpid()}) adding image for {art_color_cache_key} (Song: {song_id}): {e_img}")

            # --- Numeric play-count label ---
            text_x_pos_for_value = interpolated_plays + value_label_padding_data_units
            ax.text(
                text_x_pos_for_value,
                interpolated_y_pos,
                f"{int(round(interpolated_plays))}",
                va="center",
                ha="left",
                fontsize=value_label_fontsize,
                weight="bold",
                zorder=4,
            )

        ax.spines['right'].set_visible(False)
        ax.spines['bottom'].set_visible(False)
        ax.spines['left'].set_linewidth(1.5 * (dpi/100.0))
        ax.grid(True, axis='y', linestyle=':', color='lightgray', alpha=0.7, zorder=0)
        
        # --- Layout Adjustment for ax BEFORE adding other figure elements ---
        # The margin values are now defined at the top of the function's try block.
        try:
            # Apply tight_layout to the main axes (ax) first, considering the rect.
            # This adjusts 'ax' to fit nicely within the defined margins.
            fig.tight_layout(rect=[left_margin_ax, bottom_margin_ax, right_margin_ax, top_margin_ax])
        except Exception as e_layout:
            print(f"Note (PID {os.getpid()}): Layout adjustment warning/error for main ax: {e_layout}.")
            # Fallback if tight_layout fails for ax
            plt.subplots_adjust(left=left_margin_ax, bottom=bottom_margin_ax, right=right_margin_ax, top=top_margin_ax, wspace=0, hspace=0)

        # --- Rolling Window Stats Display (Left Panel) ---
        # This section uses fig.text and fig.add_axes for placement in figure coordinates
        
        # Define areas for 7-day and 30-day stats
        # Positions are (left, bottom, width, height) in figure-normalized coords (0-1)
        # These are approximate and will need refinement.
        
        # Common font size for rolling stats text
        # rolling_text_fontsize = 10 * (dpi / 100.0) # Old
        # rolling_title_fontsize = 12 * (dpi / 100.0) # Old

        # Helper function to draw a single rolling stat panel
        def draw_rolling_stat_panel(fig, panel_data, panel_title_text,
                                    panel_y_top_fig_boundary, # Top Y boundary for this panel's content
                                    song_id_map, art_objects,
                                    rs_config_params):
            
            if not panel_data:
                return panel_y_top_fig_boundary # Return current Y boundary if no data to draw

            # Unpack rs_config_params (could also pass them individually)
            # For brevity, accessing them directly from the outer scope as they are now args to draw_and_save_single_frame
            
            # Get artist and track names
            display_artist = panel_data.get('original_artist', 'Unknown Artist')
            display_track = panel_data.get('original_track', 'Unknown Track')
            song_artist_text = f"{display_track} - {display_artist}"
            plays_text = f"{panel_data['plays']} plays"

            # Font properties for truncation
            renderer = fig.canvas.get_renderer()
            song_artist_font_props = fm.FontProperties(family=preferred_fonts_local, size=rs_song_artist_font_size)
            
            # --- Calculate panel content dimensions and positions ---
            # Panel horizontal boundaries
            panel_x_start_abs = rs_panel_area_left_fig
            panel_x_end_abs = rs_panel_area_right_fig

            # Art dimensions
            art_key = song_id_map.get(panel_data['song_id'], "Unknown Album")
            art_obj = album_art_image_objects_highres_local.get(art_key)
            if art_obj is None:
                # Fallback to the smaller image if hi-res is unavailable.
                art_obj = album_art_image_objects_local.get(art_key)
            actual_art_height_fig = rs_art_height_fig
            actual_art_width_fig = 0
            if art_obj:
                img_aspect = art_obj.width / art_obj.height if art_obj.height > 0 else (rs_art_aspect_ratio if rs_art_aspect_ratio > 0 else 1.0)
                actual_art_width_fig = actual_art_height_fig * img_aspect
                if rs_art_max_width_fig > 0 and actual_art_width_fig > rs_art_max_width_fig:
                    actual_art_width_fig = rs_art_max_width_fig
                    if img_aspect > 0: # Recalculate height if width is capped
                         actual_art_height_fig = actual_art_width_fig / img_aspect
            else: # No art, use configured aspect ratio if > 0, else square
                img_aspect = rs_art_aspect_ratio if rs_art_aspect_ratio > 0 else 1.0
                actual_art_width_fig = actual_art_height_fig * img_aspect
                if rs_art_max_width_fig > 0 and actual_art_width_fig > rs_art_max_width_fig:
                    actual_art_width_fig = rs_art_max_width_fig
                    if img_aspect > 0:
                        actual_art_height_fig = actual_art_width_fig / img_aspect
            
            # Art position (right-aligned within its allocated space in panel)
            art_x_fig = panel_x_end_abs - rs_art_padding_right_fig - actual_art_width_fig

            # Text X position (left-aligned within panel)
            # text_x_fig = panel_x_start_abs + rs_text_padding_left_fig # Old: for left align

            # --- New: Calculate boundaries for text centering ---
            text_x_left_boundary_fig = panel_x_start_abs + rs_text_padding_left_fig
            text_x_right_boundary_fig = art_x_fig - rs_text_to_art_horizontal_gap_fig
            # Ensure right boundary is not to the left of left boundary
            if text_x_right_boundary_fig < text_x_left_boundary_fig:
                text_x_right_boundary_fig = text_x_left_boundary_fig
            
            centered_text_x_fig = text_x_left_boundary_fig + (text_x_right_boundary_fig - text_x_left_boundary_fig) / 2.0


            # Available width for song/artist text (for truncation)
            # This is the space between the start of the text and the left edge of the art, minus a gap.
            available_text_width_fig = text_x_right_boundary_fig - text_x_left_boundary_fig # Max available width for centered text
            max_width_px_for_song_text = (available_text_width_fig * fig_width_pixels) + rs_text_truncation_adjust_px_config # Added adjustment
            
            truncated_song_artist_text = truncate_to_fit(song_artist_text, song_artist_font_props, renderer, max_width_px_for_song_text if max_width_px_for_song_text > 0 else 0)

            # --- Vertical positioning (centering text block with art) ---
            # Y coordinates are from bottom of the figure (0.0 to 1.0)
            # panel_y_top_fig_boundary is the upper Y limit for this panel's drawing operations.
            
            # Draw Panel Title – centred horizontally within the panel area.
            title_center_x_fig = (panel_x_start_abs + panel_x_end_abs) / 2.0
            # Use configured X if provided, otherwise use calculated center
            actual_title_x_fig = rs_panel_title_x_fig_config if rs_panel_title_x_fig_config != -1.0 else title_center_x_fig
            title_y_fig = panel_y_top_fig_boundary  # y-position (from bottom) for the top-aligned title text

            fig.text(actual_title_x_fig, title_y_fig, panel_title_text,
                     fontsize=rs_title_font_size, color='black', # Changed color, removed bold
                     ha='center', va='top', transform=fig.transFigure) # Remains centered on its x-coordinate

            # Content area starts below the title
            # Estimate title height based on font size (very approximate, or use a fixed fig unit)
            # A simpler approach: fixed gap after title baseline.
            # Assume title_y_fig is baseline. Content starts below.
            # For va='top', title_y_fig is top. Content area starts below its effective height.
            # Let's use a fixed fig unit for text line height estimate based on font points.
            # Example: 1 point = 1/72 inch. fig_height_inches = fig_height_pixels / dpi.
            # font_size_in_fig_units_y = (font_size_points / 72) / (fig_height_pixels / dpi)
            title_font_height_approx_fig = (rs_title_font_size / 72) / (fig_height_pixels / dpi) # Approx height
            
            content_top_y_fig = title_y_fig - title_font_height_approx_fig - rs_title_to_content_gap_fig


            # Determine vertical center for art and text block
            # Art will be vertically centered in its available height `actual_art_height_fig`
            # Text lines (Song/Artist, Plays) will form a block. This block is centered with art.
            art_center_y_fig = content_top_y_fig - (actual_art_height_fig / 2.0)
            art_y_bottom_fig = art_center_y_fig - (actual_art_height_fig / 2.0)

            # Place album art
            if art_obj:
                art_ax = fig.add_axes([art_x_fig, art_y_bottom_fig, actual_art_width_fig, actual_art_height_fig])
                art_ax.imshow(art_obj)
                art_ax.axis('off')

            # Text lines (Song/Artist, Plays) centered with art_center_y_fig
            # The two lines (Song/Artist, Plays) are stacked.
            # Let their combined logical height including spacing be H.
            # Song/Artist line center_y = art_center_y_fig + (spacing / 2)
            # Plays line center_y = art_center_y_fig - (spacing / 2)
            
            # song_artist_line_y_fig = art_center_y_fig + (rs_text_line_vertical_spacing_fig / 2.0) # Old
            # plays_line_y_fig = art_center_y_fig - (rs_text_line_vertical_spacing_fig / 2.0) # Old

            # --- New vertical positioning for Song/Artist and Plays using rs_song_artist_to_plays_gap_fig ---
            # Approximate text heights in figure units to help position them around the gap
            song_artist_text_height_fig = (rs_song_artist_font_size / 72) / (fig_height_pixels / dpi) if fig_height_pixels > 0 and dpi > 0 else 0.01
            plays_text_height_fig = (rs_plays_font_size / 72) / (fig_height_pixels / dpi) if fig_height_pixels > 0 and dpi > 0 else 0.01

            # The rs_song_artist_to_plays_gap_fig is the distance between the baseline of song/artist
            # and baseline of plays. For va='center', we adjust.
            # To make rs_song_artist_to_plays_gap_fig the visual space between the two blocks of text:
            song_artist_line_y_fig = art_center_y_fig + (rs_song_artist_to_plays_gap_fig / 2.0) + (plays_text_height_fig / 2.0)
            plays_line_y_fig       = art_center_y_fig - (rs_song_artist_to_plays_gap_fig / 2.0) - (song_artist_text_height_fig / 2.0)


            # Draw Song/Artist text
            fig.text(centered_text_x_fig, song_artist_line_y_fig, truncated_song_artist_text,
                     fontsize=rs_song_artist_font_size, color='black', # Using black for now
                     ha='center', va='center', transform=fig.transFigure) # Changed to ha='center' and new x
            
            # Draw Plays text
            fig.text(centered_text_x_fig, plays_line_y_fig, plays_text,
                     fontsize=rs_plays_font_size, color='dimgray',
                     ha='center', va='center', transform=fig.transFigure) # Changed to ha='center' and new x
            
            # Calculate bottom Y of this panel for stacking next one
            # Bottom is min of (art bottom, plays text bottom)
            # Estimate text height for plays line:
            # plays_font_height_approx_fig = (rs_plays_font_size / 72) / (fig_height_pixels / dpi) # Already calculated as plays_text_height_fig
            plays_text_baseline_approx_y_fig = plays_line_y_fig - (plays_text_height_fig / 2.0) # Approximate bottom of plays text
            
            panel_bottom_y_fig = min(art_y_bottom_fig, plays_text_baseline_approx_y_fig)
            return panel_bottom_y_fig


        # --- Draw 7-Day Stats Panel ---
        current_y_top_boundary = 1.0 - rs_panel_title_y_from_top_fig # Convert "from top" to "from bottom" for text
        
        stats_7_day_data = rolling_window_info_for_frame.get('top_7_day')
        panel_7_day_bottom_y = draw_rolling_stat_panel(fig, stats_7_day_data, "Top Track - Last 7 Days",
                                                       current_y_top_boundary,
                                                       song_id_to_canonical_album_map, 
                                                       album_art_image_objects_local,
                                                       (ROLLING_PANEL_TITLE_X_FIG, ROLLING_TEXT_TRUNCATION_ADJUST_PX) 
                                                       ) 

        # --- Draw 30-Day Stats Panel ---
        # Position below the 7-day panel
        if panel_7_day_bottom_y is not None: # If 7-day panel was drawn
             # Estimate title height for calculating where the next title starts
            title_font_height_approx_fig_next = (rs_title_font_size / 72) / (fig_height_pixels / dpi)
            y_top_for_30_day_title = panel_7_day_bottom_y - rs_inter_panel_vertical_spacing_fig - title_font_height_approx_fig_next
        else: # If 7-day panel was not drawn, 30-day panel starts where 7-day would have.
            y_top_for_30_day_title = current_y_top_boundary 

        stats_30_day_data = rolling_window_info_for_frame.get('top_30_day')
        draw_rolling_stat_panel(fig, stats_30_day_data, "Top Track - Last 30 Days",
                                y_top_for_30_day_title, # This is the Y for the title's top
                                song_id_to_canonical_album_map,
                                album_art_image_objects_local, # This should be album_art_image_objects_highres_local for consistency
                                # Pass None for rs_config_params as they are accessed from outer scope
                                # but we need to pass the new specific configs
                                (ROLLING_PANEL_TITLE_X_FIG, ROLLING_TEXT_TRUNCATION_ADJUST_PX)
                                )
        
        # --- Draw Nightingale Chart (if enabled and data available) ---
        if ENABLE_NIGHTINGALE and nightingale_info_for_frame:
            nightingale_config = {
                # Chart Position & Size (Simplified)
                'center_x': NIGHTINGALE_CENTER_X_FIG,
                'center_y': NIGHTINGALE_CENTER_Y_FIG,
                'radius': NIGHTINGALE_RADIUS_FIG,
                
                # Month Labels (Simplified)
                'show_labels': NIGHTINGALE_SHOW_PERIOD_LABELS,
                'label_radius_ratio': NIGHTINGALE_LABEL_RADIUS_RATIO,
                'label_font_size': NIGHTINGALE_LABEL_FONT_SIZE,
                'label_font_color': NIGHTINGALE_LABEL_FONT_COLOR,
                'label_font_weight': NIGHTINGALE_LABEL_FONT_WEIGHT,
                
                # Title (Simplified)
                'title_font_size': NIGHTINGALE_TITLE_FONT_SIZE,
                'title_font_weight': NIGHTINGALE_TITLE_FONT_WEIGHT,
                'title_color': NIGHTINGALE_TITLE_COLOR,
                'title_y_offset_fig': NIGHTINGALE_TITLE_POSITION_ABOVE_CHART,
                
                # High/Low Tracker (Simplified)
                'show_high_low': NIGHTINGALE_SHOW_HIGH_LOW_INFO,
                'high_low_font_size': NIGHTINGALE_HIGH_LOW_FONT_SIZE,
                'high_low_y_offset_fig': NIGHTINGALE_HIGH_LOW_Y_OFFSET_FIG,
                'high_low_spacing_fig': NIGHTINGALE_HIGH_LOW_SPACING_FIG,
                'high_period_color': NIGHTINGALE_HIGH_PERIOD_COLOR,
                'low_period_color': NIGHTINGALE_LOW_PERIOD_COLOR,
                
                # Advanced Options (Simplified)
                'show_boundary_circle': NIGHTINGALE_SHOW_BOUNDARY_CIRCLE,
                'outer_circle_color': NIGHTINGALE_OUTER_CIRCLE_COLOR,
                'outer_circle_linestyle': NIGHTINGALE_OUTER_CIRCLE_LINESTYLE,
                'outer_circle_linewidth': NIGHTINGALE_OUTER_CIRCLE_LINEWIDTH,
                'enable_smooth_transitions': NIGHTINGALE_ENABLE_SMOOTH_TRANSITIONS,
                'transition_duration_seconds': NIGHTINGALE_TRANSITION_DURATION_SECONDS,
                'animation_easing_function': NIGHTINGALE_ANIMATION_EASING_FUNCTION,
                'debug': NIGHTINGALE_DEBUG
            }
            
            try:
                if NIGHTINGALE_DEBUG:
                    print(f"[DEBUG] Calling draw_nightingale_chart with center_y: {nightingale_config['center_y']}")
                draw_nightingale_chart(fig, nightingale_info_for_frame, nightingale_config)
            except Exception as e_nightingale:
                print(f"Warning: Error drawing nightingale chart for frame {overall_frame_idx}: {e_nightingale}")
                # Continue without nightingale chart if there's an error


        # --- Timestamp Display (Below Chart) ---
        # Manual controls for timestamp position (in figure-normalized coordinates 0-1)
        # timestamp_y_fig_coord = 0.04  # YOU CAN TWEAK THIS: Vertical position from bottom (e.g., 0.04 is 4% from bottom)
        # Use configured Y position
        actual_timestamp_y_fig = main_timestamp_y_fig_config
        
        # Calculate x-coordinate to align with the center of the main chart axes (ax)
        # ax spans from left_margin (defined below before fig.tight_layout) to right_margin in figure coordinates.
        # Need to use the actual margin values that will be used for the current frame's layout.
        current_left_margin_for_ax = left_margin_ax # Use the same left margin as ax
        current_right_margin_for_ax = right_margin_ax # Use the same right margin as ax
        ax_center_x_fig_coord = current_left_margin_for_ax + (current_right_margin_for_ax - current_left_margin_for_ax) / 2.0
        # Use configured X if provided, otherwise use calculated ax center
        actual_timestamp_x_fig = main_timestamp_x_fig_config if main_timestamp_x_fig_config != -1.0 else ax_center_x_fig_coord
        # timestamp_x_fig_coord = ax_center_x_fig_coord # Align timestamp center with ax center

        fig.text(actual_timestamp_x_fig, actual_timestamp_y_fig, date_str, 
                 fontsize=20 * (dpi/100.0), color='dimgray', weight='bold', 
                 ha='center', va='center', transform=fig.transFigure)

        # --- Layout Adjustment ---
        # left_margin = 0.18 # Original
        # left_margin = 0.25 # Adjusted to make space for left panel
        # right_margin = 0.98
        # bottom_margin = 0.10 # Original
        # bottom_margin = 0.08 # Adjusted to make space for timestamp below ax
        # top_margin = 0.98
        
        # The main tight_layout call for 'ax' has been moved earlier.
        # No further global tight_layout or subplots_adjust needed here,
        # as other elements (rolling stats, timestamp) are manually placed.
        # try:
            # Apply tight_layout to the main axes (ax) first, considering the rect.
            # The fig.text and fig.add_axes for rolling stats are placed in figure coordinates
            # and are not directly affected by ax.tight_layout, but the rect defines ax's space.
        #    fig.tight_layout(rect=[left_margin, bottom_margin, right_margin, top_margin])
        # except Exception as e_layout:
        #    print(f"Note (PID {os.getpid()}): Layout adjustment warning/error: {e_layout}.")
            # Fallback if tight_layout fails
        #    plt.subplots_adjust(left=left_margin, bottom=bottom_margin, right=right_margin, top=top_margin, wspace=0, hspace=0)
        
        fig.savefig(output_image_path)

    except Exception as e:
        print(f"Error in draw_and_save_single_frame (PID: {os.getpid()}, Frame Img Idx: {overall_frame_idx}): {e}")
    finally:
        plt.close(fig)

    current_frame_render_time = time.monotonic() - frame_start_time
    # Return overall_frame_idx for logging in the main process
    return overall_frame_idx, current_frame_render_time, os.getpid()


def create_bar_chart_race_animation(race_df, song_details_map, rolling_stats_data, nightingale_data=None): # race_df here is already potentially truncated
    if race_df is None or race_df.empty:
        print("Cannot create animation: race_df is empty or None.")
        return

    # unique_song_ids_in_race = race_df.columns.tolist() # This is ALL songs in race_df
    raw_max_play_count_overall = race_df.max().max()
    if pd.isna(raw_max_play_count_overall) or raw_max_play_count_overall <= 0:
        raw_max_play_count_overall = 100 # Fallback
    
    selected_res_key = config.get('AnimationOutput', 'RESOLUTION', '4k').strip()
    res_settings = VIDEO_RESOLUTION_PRESETS.get(selected_res_key, VIDEO_RESOLUTION_PRESETS['4k'])
    dpi = res_settings['dpi']
    fig_width_pixels = res_settings['width']
    fig_height_pixels = res_settings['height']

    example_bar_height_data_units = 0.8 
    # image_height_scale_factor = 0.35 # Old factor, to be replaced
    current_n_bars_for_sizing = N_BARS if N_BARS > 0 else 10
        
    # New calculation for target image height to match bar height
    # These margin values MUST MATCH the bottom_margin and top_margin used for 'ax' in draw_and_save_single_frame
    frame_render_ax_bottom_margin_fig_coords = 0.08 # Updated to match draw_and_save_single_frame
    frame_render_ax_top_margin_fig_coords = 0.95   # Updated to match draw_and_save_single_frame
    ax_height_in_figure_coords = frame_render_ax_top_margin_fig_coords - frame_render_ax_bottom_margin_fig_coords

    # Fraction of the ax y-axis height that one bar (data height 0.8) takes up
    bar_height_fraction_of_ax_y_axis = example_bar_height_data_units / current_n_bars_for_sizing
    
    calculated_target_img_height_pixels = (
        bar_height_fraction_of_ax_y_axis * \
        ax_height_in_figure_coords * \
        fig_height_pixels
    )
    # Optional: apply a slight scaling factor if direct match is too tight, e.g., 0.95 for 95% of bar height
    # User found 0.42 factor was needed with previous margin calculation.
    # This factor may need re-tuning after margin correction above.
    calculated_target_img_height_pixels *= 0.40 # Keep user's current factor for now
    
    # --- DEPRECATED: ALBUM_ART_VISIBILITY_THRESHOLD_FACTOR is no longer used to gate art display ---
    # art_processing_min_plays_threshold = raw_max_play_count_overall * ALBUM_ART_VISIBILITY_THRESHOLD_FACTOR
    # print(f"[ANIMATOR_INFO] global_visibility_threshold (art_processing_min_plays_threshold) = {art_processing_min_plays_threshold:.2f}") 
    # --- End DEPRECATED ---
    print(f"[ANIMATOR_INFO] Calculated target image height for pre-resize: {calculated_target_img_height_pixels:.2f} pixels")

    art_fetch_start_time = time.time()
    
    # --- Determine songs that will actually appear on the chart ---
    song_ids_ever_on_chart = set()
    current_n_bars = config.get_int('AnimationOutput', 'N_BARS', N_BARS) # Ensure we use the correct N_BARS
    print(f"[ANIMATOR_INFO] Determining songs that appear in top {current_n_bars} bars...")
    for timestamp, frame_data in race_df.iterrows():  # race_df here is the one passed for animation
        top_n_in_frame = frame_data[frame_data > 0].nlargest(current_n_bars)
        song_ids_ever_on_chart.update(top_n_in_frame.index.tolist())
    
    print(f"[ANIMATOR_INFO] Found {len(song_ids_ever_on_chart)} unique songs that will appear in the top {current_n_bars} bars.")
    
    # Also ensure songs that *only* appear in the rolling 7-/30-day panels have art.
    for stats_dict in rolling_stats_data.values():
        for key in ("top_7_day", "top_30_day"):
            entry = stats_dict.get(key)
            if entry and entry.get("song_id"):
                song_ids_ever_on_chart.add(entry["song_id"])
    
    # Update call to prepare_nightingale_animation_data to pass easing function
    album_art_utils.nightingale_animation_easing_function = NIGHTINGALE_ANIMATION_EASING_FUNCTION

    # pre_fetch_album_art_and_colors now returns song_id_to_animator_key_map
    # Pass the list of songs that actually appear on chart
    song_id_to_animator_key_map = pre_fetch_album_art_and_colors(
        song_details_map, 
        list(song_ids_ever_on_chart), # Pass the list of songs that appear
        calculated_target_img_height_pixels, 
        dpi
    )
    art_fetch_end_time = time.time()
    print(f"--- Time taken for pre_fetch_album_art_and_colors: {art_fetch_end_time - art_fetch_start_time:.2f} seconds ---")

    output_filename = f"{OUTPUT_FILENAME_BASE}_{selected_res_key}.mp4"
    # num_frames = len(race_df.index) # Replaced by render_tasks
    target_fps_for_video = TARGET_FPS 

    # --- Create a temporary directory for frame images ---
    temp_frame_dir = os.path.join(os.getcwd(), f"temp_frames_{OUTPUT_FILENAME_BASE}")
    if os.path.exists(temp_frame_dir):
        shutil.rmtree(temp_frame_dir) # Clean up from previous run if any
    os.makedirs(temp_frame_dir, exist_ok=True)
    print(f"Temporary directory for frames created at: {temp_frame_dir}")

    overall_drawing_start_time = time.time()
    frame_render_times_list = []

    print(f"\n--- Generating Render Tasks for Animation (including transitions) ---")
    # race_df here is race_df_for_animation, which might be aggregated/truncated
    all_render_tasks = generate_render_tasks(
        race_df, # This is the potentially aggregated/truncated race_df
        N_BARS,  # Use the global N_BARS from config
        TARGET_FPS, # Use the global TARGET_FPS from config
        ANIMATION_TRANSITION_DURATION_SECONDS, # Use the global transition duration
        rolling_stats_data, # Pass the rolling stats data
        nightingale_data # Pass nightingale data
    )

    if not all_render_tasks:
        print("ERROR: generate_render_tasks returned no tasks. Cannot create animation.")
        # Clean up temp directory if it was created
        if CLEANUP_INTERMEDIATE_FRAMES and os.path.exists(temp_frame_dir):
            try:
                shutil.rmtree(temp_frame_dir)
                print(f"Successfully removed temporary frame directory due to no render tasks: {temp_frame_dir}")
            except OSError as e:
                print(f"Error removing temporary frame directory {temp_frame_dir} after no render tasks: {e}")
        return

    num_total_output_frames = len(all_render_tasks)
    print(f"Total output frames to render (including transitions): {num_total_output_frames}")


    print(f"\n--- Starting Parallel Frame Generation ---")
    print(f"Total output frames to render: {num_total_output_frames}")
    print(f"Using up to {MAX_PARALLEL_WORKERS} worker processes.")
    
    chart_xaxis_limit = raw_max_play_count_overall * 1.05 
    # song_id_to_canonical_album_map is already song_id_to_animator_key_map, which is correct.

    # Prepare arguments for each frame to be rendered by draw_and_save_single_frame
    tasks_args = [] 
    for task in all_render_tasks:
        # task contains: "overall_frame_index", "display_timestamp", "bar_render_data_list", "is_keyframe_end_frame"
        
        frame_num_digits = len(str(num_total_output_frames -1)) if num_total_output_frames > 0 else 1
        output_image_path = os.path.join(temp_frame_dir, f"frame_{task['overall_frame_index']:0{frame_num_digits}d}.png")

        tasks_args.append((
            task, # Pass the whole render task dictionary
            num_total_output_frames, # Total frames for logging purposes in worker
            song_id_to_animator_key_map, # For art/color lookup (maps song_id to canonical_album_name_str)
            song_details_map, # The main map with display_artist, display_track, original album name etc.
            album_art_image_objects,          # Pre-fetched small art (bar chart)
            album_art_image_objects_highres,  # Full-res art for rolling panel
            album_bar_colors,                 # Pre-fetched colors
            N_BARS,                      # For things like y-axis range, bar height aspect
            chart_xaxis_limit,           # Overall scale for some relative calculations, not the dynamic x-lim for drawing
            output_image_path,
            dpi, fig_width_pixels, fig_height_pixels,
            LOG_FRAME_TIMES_CONFIG, PREFERRED_FONTS, LOG_PARALLEL_PROCESS_START_CONFIG,
            # Rolling stats display configs
            ROLLING_PANEL_AREA_LEFT_FIG, ROLLING_PANEL_AREA_RIGHT_FIG, ROLLING_PANEL_TITLE_Y_FROM_TOP_FIG,
            ROLLING_TITLE_TO_CONTENT_GAP_FIG, ROLLING_TITLE_FONT_SIZE, ROLLING_SONG_ARTIST_FONT_SIZE,
            ROLLING_PLAYS_FONT_SIZE, ROLLING_ART_HEIGHT_FIG, ROLLING_ART_ASPECT_RATIO, ROLLING_ART_MAX_WIDTH_FIG,
            ROLLING_ART_PADDING_RIGHT_FIG, ROLLING_TEXT_PADDING_LEFT_FIG, ROLLING_TEXT_TO_ART_HORIZONTAL_GAP_FIG,
            ROLLING_TEXT_LINE_VERTICAL_SPACING_FIG, ROLLING_SONG_ARTIST_TO_PLAYS_VERTICAL_GAP_FIG, ROLLING_INTER_PANEL_VERTICAL_SPACING_FIG,
            # New args for title X, truncation adjust, and main timestamp X, Y
            ROLLING_PANEL_TITLE_X_FIG, ROLLING_TEXT_TRUNCATION_ADJUST_PX,
            MAIN_TIMESTAMP_X_FIG, MAIN_TIMESTAMP_Y_FIG
        ))

    completed_frames = 0
    reported_pids = set()
    with concurrent.futures.ProcessPoolExecutor(max_workers=MAX_PARALLEL_WORKERS) as executor:
        futures = [executor.submit(draw_and_save_single_frame, arg_tuple) for arg_tuple in tasks_args]
        for future in concurrent.futures.as_completed(futures):
            try:
                frame_idx, render_time, pid = future.result()

                # Log a startup message for each worker process exactly once
                if LOG_PARALLEL_PROCESS_START_CONFIG:
                    if pid not in reported_pids:
                        print(f"--- Worker process with PID {pid} has started and is processing frames. ---")
                        reported_pids.add(pid)

                frame_render_times_list.append(render_time)
                completed_frames += 1
                
                # Updated logging condition for frame completion
                should_log_completion = False
                if PARALLEL_LOG_COMPLETION_INTERVAL_CONFIG > 0:
                    if completed_frames == 1 or completed_frames == num_total_output_frames or \
                       (completed_frames % PARALLEL_LOG_COMPLETION_INTERVAL_CONFIG == 0):
                        should_log_completion = True
                elif PARALLEL_LOG_COMPLETION_INTERVAL_CONFIG == 0: # Log only first and last if interval is 0
                    if completed_frames == 1 or completed_frames == num_total_output_frames:
                        should_log_completion = True

                if should_log_completion:
                    print(f"Frame {frame_idx + 1}/{num_total_output_frames} completed by PID {pid} in {render_time:.2f}s. ({completed_frames}/{num_total_output_frames} total done)")
            except Exception as exc:
                print(f'Frame generation failed: {exc}') # Handle error from worker
    
    overall_drawing_end_time = time.time()
    total_frame_rendering_cpu_time = sum(frame_render_times_list)
    print(f"--- Parallel Frame Generation Complete ---")
    print(f"Total wall-clock time for drawing frames: {overall_drawing_end_time - overall_drawing_start_time:.2f} seconds")
    if frame_render_times_list:
        avg_frame_render_time = total_frame_rendering_cpu_time / len(frame_render_times_list)
        print(f"Total CPU time sum for drawing frames:  {total_frame_rendering_cpu_time:.2f} seconds")
        print(f"Average time per frame (across processes): {avg_frame_render_time:.3f} seconds")


    print(f"\n--- Compiling video from frames using ffmpeg ---")
    print(f"Output video: {output_filename}")
    print(f"Target FPS: {target_fps_for_video}")

    # --- Define path for ffmpeg progress file ---
    progress_file_path = os.path.join(temp_frame_dir, "ffmpeg_progress.txt")

    # ffmpeg command construction
    base_ffmpeg_args = [
        'ffmpeg',
        '-framerate', str(target_fps_for_video),
        '-i', os.path.join(temp_frame_dir, f"frame_%0{len(str(num_total_output_frames))}d.png"), # Input pattern
    ]
    
    common_ffmpeg_output_args = [
        '-pix_fmt', 'yuv420p',
        '-y', # Overwrite output file if it exists
        '-progress', progress_file_path, # Output progress to a file
        '-nostats', # Disable default stats output to stderr
        '-loglevel', 'error' # Only log errors to stderr
    ]

    def monitor_ffmpeg_progress(process, total_frames, progress_filepath):
        print("Monitoring ffmpeg progress...")
        # Ensure progress file exists briefly before ffmpeg writes to it, to avoid initial read error
        # time.sleep(0.5) # Small delay, ffmpeg might take a moment to create it.
                        # Alternatively, handle FileNotFoundError initially in the loop.
        
        # Ensure the file is created so that the initial read doesn't fail
        try:
            with open(progress_filepath, 'w') as pf:
                pf.write('') # Create/truncate the file
        except IOError:
            pass # If it fails, ffmpeg will create it

        last_reported_frame = 0
        last_progress_output = ""

        while True:
            if process.poll() is not None: # Process has terminated
                break

            try:
                progress_data = {}
                with open(progress_filepath, 'r') as pf:
                    for line in pf:
                        if '=' in line:
                            key, value = line.strip().split('=', 1)
                            progress_data[key] = value
                
                current_frame_from_ffmpeg = int(progress_data.get('frame', last_reported_frame))
                speed = progress_data.get('speed', '0.0x').replace('x','')
                bitrate = progress_data.get('bitrate', 'N/A')
                # out_time_ms = int(progress_data.get('out_time_ms', '0'))
                # elapsed_seconds = out_time_ms / 1_000_000

                if current_frame_from_ffmpeg > last_reported_frame or progress_data.get('progress') == 'end':
                    last_reported_frame = current_frame_from_ffmpeg
                    percent_complete = (current_frame_from_ffmpeg / total_frames) * 100 if total_frames > 0 else 0
                    
                    progress_line = f"Encoding: Frame {current_frame_from_ffmpeg}/{total_frames} ({percent_complete:.1f}%) at {speed}x, Bitrate: {bitrate} Kbit/s"
                    
                    # Overwrite previous line
                    sys.stdout.write('\r' + ' ' * len(last_progress_output) + '\r') # Clear previous
                    sys.stdout.write(progress_line)
                    sys.stdout.flush()
                    last_progress_output = progress_line

                if progress_data.get('progress') == 'end':
                    break
            
            except FileNotFoundError:
                # Progress file might not be created immediately by ffmpeg
                # print("\rWaiting for ffmpeg progress file...", end="")
                sys.stdout.write("\rWaiting for ffmpeg progress file..." + " "*20) # Pad to clear previous
                sys.stdout.flush()
            except Exception as e:
                # print(f"\rError reading/parsing progress file: {e}"+ " "*20)
                # Avoid flooding console with rapid error messages if file is problematic
                # Instead, just indicate an issue and let ffmpeg error out if it's fatal.
                sys.stdout.write(f"\rProblem with progress file (will proceed): {e}"+ " "*20)
                sys.stdout.flush()


            time.sleep(0.25) # Check progress file periodically

        # Final newline after progress is done
        sys.stdout.write('\r' + ' ' * len(last_progress_output) + '\r') # Clear final progress line
        sys.stdout.flush()
        print(f"FFmpeg processing finished. Status: {'Completed' if process.returncode == 0 else f'Error (code {process.returncode})'}")


    if USE_NVENC_IF_AVAILABLE:
        print("Attempting to use NVENC (h264_nvenc) for hardware acceleration...")
        nvenc_args = ['-preset', 'p6', '-tune', 'hq', '-b:v', '0', '-cq', '23', '-rc-lookahead', '20']
        ffmpeg_cmd_nvenc = [
            *base_ffmpeg_args,
            '-c:v', 'h264_nvenc',
            *nvenc_args,
            *common_ffmpeg_output_args,
            output_filename
        ]
        process_nvenc = None
        try:
            print(f"NVENC Command: {' '.join(ffmpeg_cmd_nvenc)}")
            process_nvenc = subprocess.Popen(ffmpeg_cmd_nvenc, stdout=subprocess.PIPE, stderr=subprocess.PIPE)
            monitor_ffmpeg_progress(process_nvenc, num_total_output_frames, progress_file_path) # Use num_total_output_frames
            stdout, stderr = process_nvenc.communicate() # Wait for process to complete after monitoring

            if process_nvenc.returncode != 0:
                raise subprocess.CalledProcessError(process_nvenc.returncode, ffmpeg_cmd_nvenc, output=stdout, stderr=stderr)
            print("Video successfully compiled using NVENC.")
            
        except subprocess.CalledProcessError as e_nvenc:
            print(f"\nWARNING: ffmpeg (NVENC) failed. Return code: {e_nvenc.returncode}")
            if e_nvenc.stdout: print(f"NVENC STDOUT: {e_nvenc.stdout.decode(errors='replace')}")
            if e_nvenc.stderr: print(f"NVENC STDERR: {e_nvenc.stderr.decode(errors='replace')}")
            print("Falling back to CPU encoder (libx264).")
            
            # Fallback to libx264
            cpu_args = ['-crf', '23', '-preset', 'medium']
            ffmpeg_cmd_cpu_fallback = [
                *base_ffmpeg_args,
                '-c:v', 'libx264',
                *cpu_args,
                *common_ffmpeg_output_args,
                output_filename
            ]
            process_cpu_fallback = None
            try:
                print(f"CPU Fallback Command: {' '.join(ffmpeg_cmd_cpu_fallback)}")
                process_cpu_fallback = subprocess.Popen(ffmpeg_cmd_cpu_fallback, stdout=subprocess.PIPE, stderr=subprocess.PIPE)
                monitor_ffmpeg_progress(process_cpu_fallback, num_total_output_frames, progress_file_path) # Use num_total_output_frames
                stdout_cpu, stderr_cpu = process_cpu_fallback.communicate()

                if process_cpu_fallback.returncode != 0:
                    raise subprocess.CalledProcessError(process_cpu_fallback.returncode, ffmpeg_cmd_cpu_fallback, output=stdout_cpu, stderr=stderr_cpu)
                print("Video successfully compiled using libx264 (CPU).")
            except subprocess.CalledProcessError as e_cpu_fallback:
                print(f"\nERROR: ffmpeg (libx264 fallback) also failed. Return code: {e_cpu_fallback.returncode}")
                if e_cpu_fallback.stdout: print(f"CPU STDOUT: {e_cpu_fallback.stdout.decode(errors='replace')}")
                if e_cpu_fallback.stderr: print(f"CPU STDERR: {e_cpu_fallback.stderr.decode(errors='replace')}")
                print("Video compilation failed.")
            except FileNotFoundError:
                 print("\nERROR: ffmpeg command not found. Please ensure ffmpeg is installed and in your system's PATH.")
        except FileNotFoundError:
             print("\nERROR: ffmpeg command not found. Please ensure ffmpeg is installed and in your system's PATH.")
    else: # Not using NVENC, proceed with libx264
        print("Using CPU encoder (libx264).")
        cpu_args = ['-crf', '23', '-preset', 'medium']
        ffmpeg_cmd_cpu_direct = [
            *base_ffmpeg_args,
            '-c:v', 'libx264',
            *cpu_args,
            *common_ffmpeg_output_args,
            output_filename
        ]
        process_cpu_direct = None
        try:
            print(f"CPU Command: {' '.join(ffmpeg_cmd_cpu_direct)}")
            process_cpu_direct = subprocess.Popen(ffmpeg_cmd_cpu_direct, stdout=subprocess.PIPE, stderr=subprocess.PIPE)
            monitor_ffmpeg_progress(process_cpu_direct, num_total_output_frames, progress_file_path) # Use num_total_output_frames
            stdout, stderr = process_cpu_direct.communicate()

            if process_cpu_direct.returncode != 0:
                raise subprocess.CalledProcessError(process_cpu_direct.returncode, ffmpeg_cmd_cpu_direct, output=stdout, stderr=stderr)
            print("Video successfully compiled using libx264 (CPU).")
        except subprocess.CalledProcessError as e_cpu:
            print(f"\nERROR: ffmpeg (libx264) failed. Return code: {e_cpu.returncode}")
            if e_cpu.stdout: print(f"CPU STDOUT: {e_cpu.stdout.decode(errors='replace')}")
            if e_cpu.stderr: print(f"CPU STDERR: {e_cpu.stderr.decode(errors='replace')}")
            print("Video compilation failed.")
        except FileNotFoundError:
            print("\nERROR: ffmpeg command not found. Please ensure ffmpeg is installed and in your system's PATH.")
    
    # --- Cleanup intermediate frames and progress file ---
    if CLEANUP_INTERMEDIATE_FRAMES:
        try:
            shutil.rmtree(temp_frame_dir)
            print(f"Successfully removed temporary frame directory: {temp_frame_dir}")
        except OSError as e:
            print(f"Error removing temporary frame directory {temp_frame_dir}: {e}")
    else:
        print(f"Intermediate frames retained at: {temp_frame_dir}")
        # Still try to clean up progress file if frames are kept
        if os.path.exists(progress_file_path):
            try:
                os.remove(progress_file_path)
                print(f"Successfully removed progress file: {progress_file_path}")
            except OSError as e:
                print(f"Error removing progress file {progress_file_path}: {e}")


    # --- Frame Timing Summary (simplified for parallel generation) ---
    overall_animation_end_time = time.time() # This would need to be redefined if main() changes
    if LOG_FRAME_TIMES_CONFIG and frame_render_times_list:
        # total_frame_rendering_cpu_time and avg_frame_render_time already calculated
        min_render_time = min(frame_render_times_list) if frame_render_times_list else 0
        max_render_time = max(frame_render_times_list) if frame_render_times_list else 0
        sorted_times = sorted(frame_render_times_list)
        median_render_time = sorted_times[len(sorted_times) // 2] if sorted_times else 0
        
        # Note: total_wall_clock_time would be better measured in main() around this function call
        # video_saving_time is now part of the ffmpeg subprocess call, harder to isolate precisely without more timing

        print("\n--- Animation Rendering Summary (Parallel) ---")
        # print(f"Total wall-clock time (incl. save): {total_wall_clock_time:.2f} seconds") # Needs to be from main
        print(f"  Total wall-clock time for drawing frames: {overall_drawing_end_time - overall_drawing_start_time:.2f} seconds")
        print(f"  Total CPU time sum for drawing frames:  {total_frame_rendering_cpu_time:.2f} seconds")
        print(f"  Number of frames rendered:          {len(frame_render_times_list)}")
        print(f"  Frame render times (seconds, per process):")
        print(f"    Min:    {min_render_time:.3f}")
        print(f"    Max:    {max_render_time:.3f}")
        print(f"    Median: {median_render_time:.3f}")
        print(f"    Avg:    {avg_frame_render_time:.3f}")

    # No plt.close(fig) here as figures are created/closed in worker processes.
    # The original ani.save() and writer logic is now replaced by direct ffmpeg call.

def main():
    load_configuration() # Load config first, sets up MAX_FRAMES_FOR_TEST_RENDER

    # Check for PYTHONIOENCODING_WARNING from config
    if config.get_bool('General', 'PYTHONIOENCODING_WARNING', True):
        # Check if PYTHONIOENCODING is set to UTF-8
        python_io_encoding = os.environ.get('PYTHONIOENCODING', None)
        if python_io_encoding is None or python_io_encoding.lower() != 'utf-8':
            print("Hint: For best compatibility with non-ASCII characters in song titles/artists,")
            print("      consider setting the environment variable PYTHONIOENCODING=UTF-8")
            print("      You can disable this message by setting PYTHONIOENCODING_WARNING = False in configurations.txt")

    if not animation.FFMpegWriter.isAvailable():
        print("WARNING: FFMpegWriter is not available. Animation saving will likely fail.")
        print("Please ensure ffmpeg is installed and accessible in your system's PATH.")
    else:
        print("FFMpegWriter is available.")


    pipeline_start_time = time.time() # <--- ADDED TIMING
    
    # --- Step 1: Clean and filter data ---
    print(f"\nStep 1: Cleaning and filtering data based on configuration (Source: {config.get('DataSource', 'SOURCE')})...")
    cleaned_df = clean_and_filter_data(config)
    
    if cleaned_df is None or cleaned_df.empty: 
        print("Data cleaning and filtering resulted in no data. Exiting.")
        return
    print(f"Data cleaning successful. {len(cleaned_df)} relevant rows found.")

    # --- Step 2: Prepare data for bar chart race (high-resolution timestamps) ---
    print("\nStep 2: Preparing data for bar chart race (high-resolution timestamps)...")
    full_race_df, song_details_map = prepare_data_for_bar_chart_race(cleaned_df) # Use cleaned_df from above
    
    if full_race_df is None or full_race_df.empty:
        print("\nNo data available for animation after race preparation. Please check your data and processing steps.")
        return
        
    print("Data preparation for race successful.")
    print(f"Race DataFrame shape: {full_race_df.shape} (Play Events, Unique Songs)")
    print(f"Number of entries in song_details_map: {len(song_details_map)}")

    pipeline_end_time = time.time() # <--- ADDED TIMING
    print(f"--- Time taken for data processing (Steps 1 & 2): {pipeline_end_time - pipeline_start_time:.2f} seconds ---") # <--- ADDED TIMING


    print("\n--- Data ready for Animation ---")
    
    race_df_for_animation = full_race_df.copy() # Start with the full df, copy to avoid modifying original full_race_df

    # --- Apply FRAME_AGGREGATION_PERIOD ---    
    aggregation_period_config = config.get('AnimationOutput', 'FRAME_AGGREGATION_PERIOD', 'event').strip() # Keep case for freq strings like '30T'
    is_event_based = aggregation_period_config.upper() == 'EVENT' # Check against upper for 'event'

    if not is_event_based and not race_df_for_animation.empty:
        print(f"\n--- Applying Frame Aggregation ({aggregation_period_config}) ---")
        # Ensure index is datetime for resampling
        if not pd.api.types.is_datetime64_any_dtype(race_df_for_animation.index):
            try:
                race_df_for_animation.index = pd.to_datetime(race_df_for_animation.index, utc=True)
                print("Converted race_df index to datetime for resampling.")
            except Exception as e_dt_convert:
                print(f"ERROR converting race_df index to datetime: {e_dt_convert}. Cannot apply time-based aggregation. Proceeding with event-based frames.")
                is_event_based = True # Fallback to event-based

        if not is_event_based: # Re-check after potential fallback
            try:
                # Group by the desired aggregation period, using the original event timestamps.
                # For each period that has events, pick the *last event's data* from that period.
                # The index of the resulting df will be the timestamp of that last event.
                # This ensures that only periods with activity are included, and the timestamp is accurate.
                aggregated_df = race_df_for_animation.groupby(pd.Grouper(freq=aggregation_period_config)).last()

                # Drop rows that might have become all NaN if a period had no events
                # (Grouper with .last() should only produce rows for periods that had data,
                # but an explicit dropna ensures cleanliness).
                aggregated_df.dropna(how='all', inplace=True)
                
                # Ensure remaining NaNs (e.g. for songs that weren't present in a last event) are 0 and type is int
                race_df_for_animation = aggregated_df.fillna(0).astype(int)
                
                print(f"Aggregated race_df by '{aggregation_period_config}', keeping last event in each period. New shape: {race_df_for_animation.shape}")
                if race_df_for_animation.empty:
                    print("Warning: Aggregation resulted in an empty DataFrame. Check aggregation period and data density.")
                    return # Cannot proceed with empty df
            except ValueError as e_resample:
                print(f"ERROR during aggregation with period '{aggregation_period_config}': {e_resample}.")
                print("Ensure the aggregation period is a valid pandas offset alias (e.g., 'D', 'H', 'S', 'W', 'M', '30T'). Proceeding with event-based frames.")
                race_df_for_animation = full_race_df # Fallback to original df if aggregation failed
            except Exception as e_generic_resample:
                print(f"An unexpected error occurred during aggregation: {e_generic_resample}. Proceeding with event-based frames.")
                race_df_for_animation = full_race_df # Fallback
    else:
        print("\n--- Using event-based frames (no aggregation selected or DataFrame was empty) ---")
    
    # Use MAX_FRAMES_FOR_TEST_RENDER from config
    # MAX_FRAMES_FOR_TEST_RENDER is already a global variable updated by load_configuration()
    if MAX_FRAMES_FOR_TEST_RENDER > 0 and MAX_FRAMES_FOR_TEST_RENDER < len(race_df_for_animation): # Use len(race_df_for_animation)
        print(f"WARNING: Using a SUBSET of data for animation (first {MAX_FRAMES_FOR_TEST_RENDER} frames of potentially aggregated data).")
        race_df_for_animation = race_df_for_animation.head(MAX_FRAMES_FOR_TEST_RENDER)
    elif MAX_FRAMES_FOR_TEST_RENDER > 0:
         print(f"Note: MAX_FRAMES_FOR_TEST_RENDER ({MAX_FRAMES_FOR_TEST_RENDER}) is >= total frames ({len(race_df_for_animation)}). Rendering full video (or full aggregated video).")
    
    # --- Step 3: Calculate Rolling Window Stats ---
    if race_df_for_animation.empty:
        print("\nrace_df_for_animation is empty before calculating rolling stats. Exiting.")
        return
        
    animation_frame_timestamps = race_df_for_animation.index
    # Rolling base frequency allows users to control granularity (e.g. 'D', 'H', '15T').
    rolling_base_freq_cfg = config.get('RollingStats', 'BASE_FREQUENCY', 'D').strip() or 'D'
    rolling_stats = calculate_rolling_window_stats(
        cleaned_df,
        animation_frame_timestamps,
        base_freq=rolling_base_freq_cfg,
    )
    
    # --- Step 4: Calculate Nightingale Chart Data (if enabled) ---
    nightingale_data = {}
    if ENABLE_NIGHTINGALE:
        print("\nStep 4: Calculating nightingale rose chart data...")
        
        # Determine aggregation type
        agg_type = NIGHTINGALE_AGGREGATION_TYPE
        if agg_type == 'auto':
            start_date = cleaned_df['timestamp'].min()
            end_date = cleaned_df['timestamp'].max()
            agg_type = determine_aggregation_type(start_date, end_date)
            print(f"Auto-determined aggregation type: {agg_type}")
        
        # Apply sampling rate for performance optimization
        if NIGHTINGALE_SAMPLING_RATE.upper() in ['W', 'M']:
            print(f"Applying nightingale sampling rate: {NIGHTINGALE_SAMPLING_RATE}")
            # Sample frame timestamps for faster computation
            sampled_timestamps = animation_frame_timestamps[::7] if NIGHTINGALE_SAMPLING_RATE.upper() == 'W' else animation_frame_timestamps[::30]
            # Always include first and last timestamps
            if sampled_timestamps[0] != animation_frame_timestamps[0]:
                sampled_timestamps = pd.Index([animation_frame_timestamps[0]]).union(sampled_timestamps)
            if sampled_timestamps[-1] != animation_frame_timestamps[-1]:
                sampled_timestamps = sampled_timestamps.union(pd.Index([animation_frame_timestamps[-1]]))
            print(f"Reduced nightingale frames: {len(animation_frame_timestamps)} → {len(sampled_timestamps)}")
        else:
            sampled_timestamps = animation_frame_timestamps
        
        # Calculate raw nightingale time data (using sampled timestamps for performance)
        nightingale_time_data = calculate_nightingale_time_data(
            cleaned_df,
            sampled_timestamps.tolist(),
            aggregation_type=agg_type
        )
        
        # Prepare animation data with smooth transitions (interpolate for all frames)
        nightingale_data = prepare_nightingale_animation_data(
            nightingale_time_data,
            animation_frame_timestamps.tolist(),  # Always use all frames for smooth animation
            enable_smooth_transitions=NIGHTINGALE_ENABLE_SMOOTH_TRANSITIONS,
            transition_duration_seconds=NIGHTINGALE_TRANSITION_DURATION_SECONDS,
            target_fps=TARGET_FPS,
            easing_function=NIGHTINGALE_ANIMATION_EASING_FUNCTION
        )
        
        print(f"Nightingale data calculated for {len(nightingale_data)} frames")
    else:
        print("\nNightingale chart disabled in configuration, skipping calculation")

    # Now, call create_bar_chart_race_animation with the potentially truncated and/or aggregated race_df_for_animation
    # The pre_fetch logic is inside create_bar_chart_race_animation, so it will use the df passed to it.
    create_bar_chart_race_animation(race_df_for_animation, song_details_map, rolling_stats, nightingale_data) # Pass nightingale_data


if __name__ == "__main__":
    # The global `config` will be loaded in main().
    # album_art_utils is imported, and its initialize_from_config will be called from main_animator.load_configuration()
    main()<|MERGE_RESOLUTION|>--- conflicted
+++ resolved
@@ -25,13 +25,8 @@
 import shutil # Added for directory operations
 import matplotlib.patheffects as path_effects # For text outlining
 import matplotlib.patches as patches # For the text background rectangle
-<<<<<<< HEAD
-import platform # For OS detection
-import matplotlib.font_manager as fm # For font management
-=======
 import matplotlib.font_manager as fm  # Needed for precise text width measurement
 from text_utils import truncate_to_fit  # Helper for dynamic truncation
->>>>>>> 4a8cdabf
 
 # Import the config loader
 from config_loader import AppConfig
@@ -245,10 +240,6 @@
     PARALLEL_LOG_COMPLETION_INTERVAL_CONFIG = config.get_int('Debugging', 'PARALLEL_LOG_COMPLETION_INTERVAL', 50)
     LOG_PARALLEL_PROCESS_START_CONFIG = config.get_bool('Debugging', 'LOG_PARALLEL_PROCESS_START', True)
 
-<<<<<<< HEAD
-    # Setup fonts after loading configuration
-    setup_fonts()
-=======
     ROLLING_PANEL_AREA_LEFT_FIG = config.get_float('RollingStatsDisplay', 'PANEL_AREA_LEFT_FIG', ROLLING_PANEL_AREA_LEFT_FIG)
     ROLLING_PANEL_AREA_RIGHT_FIG = config.get_float('RollingStatsDisplay', 'PANEL_AREA_RIGHT_FIG', ROLLING_PANEL_AREA_RIGHT_FIG)
     ROLLING_PANEL_TITLE_Y_FROM_TOP_FIG = config.get_float('RollingStatsDisplay', 'PANEL_TITLE_Y_FROM_TOP_FIG', ROLLING_PANEL_TITLE_Y_FROM_TOP_FIG)
@@ -327,7 +318,6 @@
         plt.rcParams['font.family'] = PREFERRED_FONTS
     except Exception as e:
         print(f"Warning: Could not set preferred fonts from config: {e}. Using Matplotlib defaults.")
->>>>>>> 4a8cdabf
 
 def run_data_pipeline(): # Removed csv_file_path argument
     print("--- Starting Data Processing Pipeline ---")
