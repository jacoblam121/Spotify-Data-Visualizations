--- conflicted
+++ resolved
@@ -21,15 +21,9 @@
 # START_DATE: YYYY-MM-DD or "all_time"
 # 2024-01-01
 # 2024-12-31
-<<<<<<< HEAD
-START_DATE = 2024-01-01
-# END_DATE: YYYY-MM-DD or "all_time" (inclusive)
-END_DATE = 2024-12-31
-=======
 START_DATE = 2025-01-01
 # END_DATE: YYYY-MM-DD or "all_time" (inclusive)
 END_DATE = 2025-06-05
->>>>>>> 4a8cdabf
 
 # --- Animation Output ---
 [AnimationOutput]
