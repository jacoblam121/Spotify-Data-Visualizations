{
  "imagine dragons_Night Visions.jpg": [
    33,
    34,
    48
  ],
  "sam ryder_More.jpg": [
    222,
    117,
    38
  ],
  "_luna_\u0394V.jpg": [
    79,
    97,
    134
  ],
  "yama_Versus the night.jpg": [
    46,
    46,
    76
  ],
  "the script_I Want It All.jpg": [
    24,
    22,
    87
  ],
  "yoasobi_\u30e9\u30d6\u30ec\u30bf\u30fc.jpg": [
    221,
    203,
    218
  ],
  "\u30e8\u30eb\u30b7\u30ab_\u30a8\u30eb\u30de.jpg": [
    204,
    205,
    152
  ],
  "imagine dragons_Smoke _ Mirrors.jpg": [
    11,
    14,
    9
  ],
  "saya_True Beauty_ Pt. 1 _Original Television Soundtrack.jpg": [
    254,
    204,
    213
  ],
  "closer_Closer Than Ever _Original Off-Broadway Cast Recor.jpg": [
    35,
    41,
    183
  ],
  "onerepublic_Human _Deluxe_.jpg": [
    81,
    90,
    172
  ],
  "ive_After LIKE.jpg": [
    53,
    255,
    19
  ],
  "alan walker_Faded.jpg": [
    254,
    255,
    255
  ],
  "yoasobi_\u591c\u306b\u99c6\u3051\u308b.jpg": [
    242,
    88,
    114
  ],
  "kyo hanabasami_Petrichor.jpg": [
    143,
    152,
    154
  ],
  "zedd_Stay.jpg": [
    244,
    239,
    235
  ],
  "ed sheeran__.jpg": [
    184,
    10,
    23
  ],
  "taylor swift_1989 _Deluxe Edition_.jpg": [
    195,
    176,
    154
  ],
  "openside_Episode Two_ Waiting For Love.jpg": [
    64,
    115,
    149
  ],
  "younha_Supersonic.jpg": [
    178,
    194,
    225
  ],
  "aimer_Daydream.jpg": [
    193,
    201,
    202
  ],
  "aimer_\u30b0\u30ec\u30fc\u30b9\u30ce\u30fc\u30c8.jpg": [
    11,
    12,
    11
  ],
  "harry styles_As It Was.jpg": [
    201,
    173,
    133
  ],
  "_luna_\u3042\u306e\u590f\u306e\u3044\u3064\u304b\u306f.jpg": [
    98,
    164,
    205
  ],
  "paramore_Paramore _Deluxe Edition_.jpg": [
    0,
    0,
    0
  ],
  "shawn mendes_Illuminate _Deluxe_.jpg": [
    84,
    80,
    65
  ],
  "\u30e8\u30eb\u30b7\u30ab_\u8ca0\u3051\u72ac\u306b\u30a2\u30f3\u30b3\u30fc\u30eb\u306f\u3044\u3089\u306a\u3044.jpg": [
    102,
    73,
    61
  ],
  "ed sheeran__ _Deluxe_.jpg": [
    67,
    190,
    223
  ],
  "yoasobi_THE BOOK.jpg": [
    252,
    175,
    175
  ],
  "jeon somi_GAME PLAN.jpg": [
    221,
    48,
    46
  ],
  "berlinist_Landscapes.jpg": [
    62,
    60,
    55
  ],
  "aimer_After Dark.jpg": [
    19,
    79,
    157
  ],
  "imagine dragons_Smoke _ Mirrors _Deluxe_.jpg": [
    144,
    99,
    33
  ],
  "iu_eight.jpg": [
    144,
    78,
    87
  ],
  "taylor swift_Lover.jpg": [
    243,
    185,
    216
  ],
  "imagine dragons_Night Visions _Deluxe_.jpg": [
    33,
    34,
    48
  ],
  "imagine dragons_Believer.jpg": [
    115,
    96,
    101
  ],
  "ive_I_ve IVE.jpg": [
    239,
    239,
    239
  ],
  "the chainsmokers_Something Just Like This.jpg": [
    33,
    58,
    72
  ],
  "imagine dragons_Evolve.jpg": [
    30,
    42,
    48
  ],
  "taylor swift_Look What You Made Me Do.jpg": [
    152,
    152,
    152
  ],
  "paramore_Riot_.jpg": [
    154,
    149,
    146
  ],
  "imagine dragons_Thunder.jpg": [
    104,
    109,
    138
  ],
  "maroon 5_Cold.jpg": [
    230,
    113,
    143
  ],
  "yoasobi_\u597d\u304d\u3060.jpg": [
    209,
    228,
    229
  ],
  "taylor swift_Midnights _3am Edition_.jpg": [
    232,
    230,
    225
  ],
  "iu_strawberry moon.jpg": [
    45,
    48,
    71
  ],
  "the chainsmokers_Paris.jpg": [
    68,
    55,
    42
  ],
  "aimer_One _ Hana No Uta _ Rokutouseino Yoru Magic Blue V.jpg": [
    180,
    178,
    213
  ],
  "kygo_It Ain_t Me.jpg": [
    0,
    0,
    0
  ],
  "jo yuri_Op.22 Y-Waltz _ in Major.jpg": [
    32,
    26,
    20
  ],
  "taylor swift_1989 _Taylor_s Version_.jpg": [
    140,
    155,
    166
  ],
  "newjeans_NewJeans 2nd EP _Get Up_.jpg": [
    108,
    205,
    207
  ],
  "iu_Love wins all.jpg": [
    69,
    66,
    72
  ],
  "taylor swift_Speak Now _Taylor_s Version_.jpg": [
    43,
    24,
    42
  ],
  "aimer_Ref_rain _ \u7729\u3044\u3070\u304b\u308a.jpg": [
    216,
    123,
    178
  ],
  "taylor swift_1989.jpg": [
    200,
    183,
    157
  ],
  "andreas waldetoft_Hearts of Iron IV _Original Game Soundtrack_.jpg": [
    74,
    61,
    47
  ],
  "ariana grande_thank u_ next.jpg": [
    170,
    146,
    159
  ],
  "iu_The Winning.jpg": [
    200,
    148,
    124
  ],
  "wooah_Pit-a-Pat.jpg": [
    209,
    181,
    198
  ],
  "_\u30e6\u30a4\u30ab__\u904b\u547d\u306e\u4eba.jpg": [
    55,
    161,
    205
  ],
  "awkwafina_The Little Mermaid _Original Motion Picture Soundt.jpg": [
    91,
    155,
    206
  ],
  "tonight alive_The Other Side.jpg": [
    97,
    107,
    4
  ],
  "the killers_Hot Fuss.jpg": [
    148,
    175,
    215
  ],
  "twice_I GOT YOU _Voyage ver._.jpg": [
    76,
    70,
    61
  ],
  "seori__depacse ohw.jpg": [
    2,
    2,
    7
  ],
  "chorus_Pocahontas.jpg": [
    147,
    56,
    39
  ],
  "paramore_Brand New Eyes.jpg": [
    224,
    215,
    205
  ],
  "\u30e8\u30eb\u30b7\u30ab_\u6674\u308b.jpg": [
    174,
    185,
    175
  ],
  "blackpink_As If It_s Your Last.jpg": [
    226,
    90,
    177
  ],
  "tate mcrae_greedy.jpg": [
    221,
    219,
    223
  ],
  "bol4_Red Diary Page.1.jpg": [
    174,
    24,
    23
  ],
  "justine skye_Collide _feat. Tyga_.jpg": [
    185,
    189,
    207
  ],
  "_luna_\u5192\u967a\u306e\u66f8.jpg": [
    124,
    114,
    150
  ],
<<<<<<< HEAD
  "le sserafim_Perfect Night.jpg": [
    242,
    215,
    239
  ],
  "iu_IU 5th Album _LILAC_.jpg": [
    127,
    115,
    124
=======
  "yerin baek_Every letter I sent you..jpg": [
    244,
    236,
    224
  ],
  "stray kids_ROCK-STAR.jpg": [
    15,
    19,
    20
>>>>>>> 4a8cdabf
  ],
  "ive_LOVE DIVE.jpg": [
    73,
    153,
    237
  ],
<<<<<<< HEAD
  "yerin baek_Every letter I sent you..jpg": [
    244,
    236,
    224
=======
  "iu_IU 5th Album _LILAC_.jpg": [
    127,
    115,
    124
  ],
  "le sserafim_Perfect Night.jpg": [
    242,
    215,
    239
  ],
  "league of legends_GODS.jpg": [
    58,
    60,
    91
  ],
  "pentagon_IN_VITE U.jpg": [
    0,
    0,
    0
>>>>>>> 4a8cdabf
  ],
  "j.tajor_Like I Do.jpg": [
    237,
    237,
    237
  ],
<<<<<<< HEAD
  "stray kids_ROCK-STAR.jpg": [
    15,
    19,
    20
  ],
  "pentagon_IN_VITE U.jpg": [
=======
  "alia_realize.jpg": [
    35,
    24,
    22
  ],
  "dreamcatcher_\uc545\ubabd_Fall asleep in the mirror.jpg": [
    94,
    6,
    17
  ],
  "alia_AliVe.jpg": [
    255,
    255,
    255
  ],
  "kiss of life_KISS OF LIFE.jpg": [
    3,
    3,
    25
  ],
  "kobasolo_Clumsy.jpg": [
    255,
    255,
    255
  ],
  "aimer_Sign.jpg": [
    39,
    40,
    32
  ],
  "anyujin_Dreaming _ WEBTOON _The Great X ANYUJIN _IVE_.jpg": [
    71,
    55,
    48
  ],
  "bring me the horizon_That_s The Spirit.jpg": [
    0,
    0,
    0
  ],
  "taylor swift_folklore.jpg": [
    149,
    149,
    149
  ],
  "paramore_Paramore.jpg": [
    0,
    0,
    0
  ],
  "gyubin_Really Like You.jpg": [
    37,
    22,
    14
  ],
  "the oral cigarettes_Kisses and Kills.jpg": [
    230,
    0,
    36
  ],
  "taylor swift_THE TORTURED POETS DEPARTMENT_ THE ANTHOLOGY.jpg": [
    49,
    44,
    40
  ],
  "ive_IVE SWITCH.jpg": [
    214,
    196,
    225
  ],
  "\u30e8\u30eb\u30b7\u30ab_\u76d7\u4f5c.jpg": [
    128,
    121,
    116
  ],
  "paramore_After Laughter.jpg": [
    218,
    168,
    205
  ],
  "against the current_fever.jpg": [
    22,
    30,
    34
  ],
  "set it off_Duality.jpg": [
    110,
    128,
    133
  ],
  "tonight alive_Consider This.jpg": [
    126,
    43,
    48
  ],
  "simple plan_Get Your Heart On_.jpg": [
    159,
    100,
    89
  ],
  "ros\u00e9_rosie.jpg": [
    128,
    73,
    31
  ],
  "camellia_Tera I _ O.jpg": [
    7,
    11,
    12
  ],
  "ive_ELEVEN.jpg": [
    214,
    56,
    88
  ],
  "archive_Controlling Crowds _Parts I-III_.jpg": [
    153,
    171,
    174
  ],
  "taylor swift_reputation.jpg": [
    152,
    152,
    152
  ],
  "aimyon_\u9752\u6625\u306e\u30a8\u30ad\u30b5\u30a4\u30c8\u30e1\u30f3\u30c8.jpg": [
    213,
    24,
    43
  ],
  "the killers_Battle Born.jpg": [
    30,
    32,
    32
  ],
  "alia_Aikotoba.jpg": [
    144,
    219,
    227
  ],
  "88rising_The Weekend.jpg": [
    25,
    23,
    18
  ],
  "the backseat lovers_When We Were Friends.jpg": [
    4,
    7,
    17
  ],
  "ava max_Lost Your Faith.jpg": [
    73,
    73,
    73
  ],
  "the rose_DUAL.jpg": [
    168,
    129,
    96
  ],
  "rothy_Stars.jpg": [
    15,
    12,
    10
  ],
  "twenty one pilots_Scaled And Icy.jpg": [
    88,
    99,
    98
  ],
  "taeyeon_My Voice - The 1st Album _Deluxe Edition_.jpg": [
    162,
    212,
    222
  ],
  "evanescence_The Open Door.jpg": [
    159,
    163,
    147
  ],
  "yeji_AIR.jpg": [
    14,
    19,
    23
  ],
  "bring me the horizon_POST HUMAN_ NeX GEn.jpg": [
    56,
    74,
    63
  ],
  "\u30e8\u30eb\u30b7\u30ab_\u53c8\u4e09\u90ce.jpg": [
    222,
    226,
    225
  ],
  "le sserafim_ANTIFRAGILE.jpg": [
    255,
    255,
    255
  ],
  "lisa_LEO-NiNE.jpg": [
    26,
    29,
    38
  ],
  "le sserafim_CRAZY _Party Remixes 1_.jpg": [
    4,
    0,
    1
  ],
  "michael salvatori_Destiny 2_ Forsaken _Original Soundtrack_.jpg": [
    82,
    87,
    128
  ],
  "avicii_The Days _ Nights.jpg": [
    37,
    39,
    40
  ],
  "beauz_Crazy.jpg": [
    42,
    0,
    13
  ],
  "nf_Perception.jpg": [
    44,
    51,
    55
  ],
  "younha_YOUNHA 6th Album Repackage _END THEORY _ Final Edi.jpg": [
    102,
    61,
    32
  ],
  "mc kevinho_Uma nora pra cada dia.jpg": [
    40,
    42,
    53
  ],
  "tobu_Cloud 9.jpg": [
    44,
    68,
    100
  ],
  "onerepublic_I Ain_t Worried _Music From The Motion Picture _To.jpg": [
    77,
    70,
    50
  ],
  "generations from exile tribe_BEST GENERATION.jpg": [
>>>>>>> 4a8cdabf
    0,
    0,
    0
  ],
<<<<<<< HEAD
  "league of legends_GODS.jpg": [
    58,
    60,
    91
=======
  "7___\u30bb\u30c4\u30ca\u30a8\u30e2\u30fc\u30b7\u30e7\u30f3.jpg": [
    213,
    223,
    229
  ],
  "deaf kev_Invincible.jpg": [
    48,
    48,
    48
  ],
  "aimer_Dawn.jpg": [
    96,
    159,
    186
  ],
  "alan walker_Alone_ Pt. II.jpg": [
    33,
    39,
    29
  ],
  "alan walker_Different World.jpg": [
    112,
    99,
    68
  ],
  "mashiro ayano_Ideal White.jpg": [
    120,
    185,
    197
  ],
  "fernando _ sorocaba_Cara Feio _Ao Vivo_.jpg": [
    45,
    35,
    37
  ],
  "taylor swift_Fearless _Taylor_s Version_.jpg": [
    231,
    207,
    152
  ],
  "bts_You Never Walk Alone.jpg": [
    196,
    200,
    192
  ],
  "n.flying_Doll _ Kick-Ass.jpg": [
    231,
    96,
    124
  ],
  "alan walker_Fade.jpg": [
    48,
    48,
    48
  ],
  "gbsn_Peony.jpg": [
    136,
    132,
    143
  ],
  "\u3044\u3068\u3046\u304b\u306a\u3053_One_s Rock.jpg": [
    7,
    16,
    22
  ],
  "dreamdoll_Everything Nice.jpg": [
    118,
    52,
    125
  ],
  "alan silvestri_Avengers_ Endgame _Original Motion Picture Soundtr.jpg": [
    3,
    1,
    25
  ],
  "jonas esticado_Vem Me Amar.jpg": [
    36,
    36,
    34
  ],
  "st. lundi_Nights Like This.jpg": [
    246,
    246,
    246
  ],
  "_g_i-dle_I NEVER DIE.jpg": [
    208,
    13,
    83
  ],
  "percival schuttenbach_The Witcher 3_ Wild Hunt _Original Game Soundtrack.jpg": [
    0,
    0,
    0
  ],
  "dialogue__Omoide Shiritori.jpg": [
    7,
    12,
    32
  ],
  "taeyeon_My Voice - The 1st Album.jpg": [
    190,
    161,
    90
  ],
  "david longoria_Playground Remixed.jpg": [
    148,
    24,
    50
  ],
  "waterflame_Community Favorites.jpg": [
    26,
    26,
    50
  ],
  "gustavo mioto_P\u00e9 na Areia _Ao Vivo_.jpg": [
    126,
    161,
    181
  ],
  "city girls_City On Lock.jpg": [
    55,
    26,
    35
  ],
  "artinb_Lips.jpg": [
    248,
    250,
    251
  ],
  "michael salvatori_Destiny 2 _Original Soundtrack_.jpg": [
    203,
    203,
    202
  ],
  "maroon 5_Overexposed.jpg": [
    78,
    29,
    79
  ],
  "mina okabe_Better Days.jpg": [
    115,
    89,
    80
  ],
  "chanti mccoy_Slay _feat. Juicy J_.jpg": [
    50,
    37,
    37
  ],
  "alan walker_The Spectre.jpg": [
    31,
    41,
    58
  ],
  "kobaryo_Fionaredica.jpg": [
    254,
    255,
    255
  ],
  "kiss of life_Lose Yourself.jpg": [
    0,
    0,
    0
  ],
  "hitsujibungaku_you love.jpg": [
    238,
    244,
    244
  ],
  "yorushika_\u8ca0\u3051\u72ac\u306b\u30a2\u30f3\u30b3\u30fc\u30eb\u306f\u3044\u3089\u306a\u3044.jpg": [
    102,
    73,
    61
  ],
  "younha_YOUNHA 7th Album Repackage _GROWTH THEORY _ Final .jpg": [
    156,
    242,
    251
  ],
  "ava max_Heaven _ Hell.jpg": [
    1,
    3,
    2
  ],
  "boramiyu_clover _1.jpg": [
    107,
    201,
    239
  ],
  "boramiyu_Ring Back Tone.jpg": [
    58,
    78,
    94
  ],
  "taylor swift_THE TORTURED POETS DEPARTMENT.jpg": [
    237,
    236,
    232
  ],
  "sra_WHY _Tell Me_.jpg": [
    140,
    141,
    64
  ],
  "doja cat_Scarlet.jpg": [
    255,
    255,
    255
  ],
  "hoobastank_The Reason.jpg": [
    246,
    247,
    251
  ],
  "simple plan_Get Your Heart On_ _Deluxe Edition_.jpg": [
    159,
    100,
    89
>>>>>>> 4a8cdabf
  ]
}<|MERGE_RESOLUTION|>--- conflicted
+++ resolved
@@ -374,49 +374,31 @@
     114,
     150
   ],
-<<<<<<< HEAD
+  "yerin baek_Every letter I sent you..jpg": [
+    244,
+    236,
+    224
+  ],
+  "stray kids_ROCK-STAR.jpg": [
+    15,
+    19,
+    20
+  ],
+  "ive_LOVE DIVE.jpg": [
+    73,
+    153,
+    237
+  ],
+  "iu_IU 5th Album _LILAC_.jpg": [
+    127,
+    115,
+    124
+  ],
   "le sserafim_Perfect Night.jpg": [
     242,
     215,
     239
   ],
-  "iu_IU 5th Album _LILAC_.jpg": [
-    127,
-    115,
-    124
-=======
-  "yerin baek_Every letter I sent you..jpg": [
-    244,
-    236,
-    224
-  ],
-  "stray kids_ROCK-STAR.jpg": [
-    15,
-    19,
-    20
->>>>>>> 4a8cdabf
-  ],
-  "ive_LOVE DIVE.jpg": [
-    73,
-    153,
-    237
-  ],
-<<<<<<< HEAD
-  "yerin baek_Every letter I sent you..jpg": [
-    244,
-    236,
-    224
-=======
-  "iu_IU 5th Album _LILAC_.jpg": [
-    127,
-    115,
-    124
-  ],
-  "le sserafim_Perfect Night.jpg": [
-    242,
-    215,
-    239
-  ],
   "league of legends_GODS.jpg": [
     58,
     60,
@@ -426,21 +408,12 @@
     0,
     0,
     0
->>>>>>> 4a8cdabf
   ],
   "j.tajor_Like I Do.jpg": [
     237,
     237,
     237
   ],
-<<<<<<< HEAD
-  "stray kids_ROCK-STAR.jpg": [
-    15,
-    19,
-    20
-  ],
-  "pentagon_IN_VITE U.jpg": [
-=======
   "alia_realize.jpg": [
     35,
     24,
@@ -692,17 +665,10 @@
     50
   ],
   "generations from exile tribe_BEST GENERATION.jpg": [
->>>>>>> 4a8cdabf
     0,
     0,
     0
   ],
-<<<<<<< HEAD
-  "league of legends_GODS.jpg": [
-    58,
-    60,
-    91
-=======
   "7___\u30bb\u30c4\u30ca\u30a8\u30e2\u30fc\u30b7\u30e7\u30f3.jpg": [
     213,
     223,
@@ -922,6 +888,5 @@
     159,
     100,
     89
->>>>>>> 4a8cdabf
   ]
 }